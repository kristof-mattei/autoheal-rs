--- conflicted
+++ resolved
@@ -1,12 +1,7 @@
 use std::rc::Rc;
 use std::time::Duration;
 
-<<<<<<< HEAD
-use color_eyre::eyre::{self, bail};
-=======
 use color_eyre::eyre;
-use color_eyre::eyre::bail;
->>>>>>> e17623e1
 use http::Uri;
 use http_body_util::BodyExt;
 use hyper::body::{Buf, Incoming};
@@ -63,10 +58,10 @@
         if StatusCode::is_success(&status_code) {
             Ok(())
         } else {
-            bail!(format!(
+            Err(eyre::Report::msg(format!(
                 "Tried to refresh container but it failed with {:?}",
                 status_code
-            ));
+            )))
         }
     }
 
