use std::convert::Infallible;
use std::env;
use std::env::VarError;

use app_config::AppConfig;
use color_eyre::config::HookBuilder;
use color_eyre::eyre;
use docker_healer::DockerHealer;
use ffi_handlers::set_up_handlers;
use tracing::{Level, event};
use tracing_subscriber::layer::SubscriberExt as _;
use tracing_subscriber::util::SubscriberInitExt as _;
use tracing_subscriber::{EnvFilter, Layer as _};

use crate::docker::client::DockerClient;

mod app_config;
mod docker;
mod docker_healer;
mod encoding;
mod ffi_handlers;
mod helpers;
mod http_client;
mod unhealthy_filters;
mod webhook;

fn build_default_filter() -> EnvFilter {
    EnvFilter::builder()
        .parse(format!("INFO,{}=TRACE", env!("CARGO_CRATE_NAME")))
        .expect("Default filter should always work")
}

fn init_tracing() -> Result<(), eyre::Report> {
    let (filter, filter_parsing_error) = match env::var(EnvFilter::DEFAULT_ENV) {
        Ok(user_directive) => match EnvFilter::builder().parse(user_directive) {
            Ok(filter) => (filter, None),
            Err(error) => (build_default_filter(), Some(eyre::Report::new(error))),
        },
        Err(VarError::NotPresent) => (build_default_filter(), None),
        Err(error @ VarError::NotUnicode(_)) => {
            (build_default_filter(), Some(eyre::Report::new(error)))
        },
    };

    let registry = tracing_subscriber::registry();

    #[cfg(feature = "tokio-console")]
    let registry = registry.with(console_subscriber::ConsoleLayer::builder().spawn());

    registry
        .with(tracing_subscriber::fmt::layer().with_filter(filter))
        .with(tracing_error::ErrorLayer::default())
        .try_init()?;

    filter_parsing_error.map_or(Ok(()), Err)
}

fn main() -> Result<(), eyre::Report> {
    HookBuilder::default()
        .capture_span_trace_by_default(true)
        .display_env_section(false)
        .install()?;

    init_tracing()?;

    set_up_handlers()?;

    // initialize the runtime
    let rt = tokio::runtime::Runtime::new().unwrap();

    // start service
    rt.block_on(healer())?;

    Ok(())
}

async fn healer() -> Result<Infallible, eyre::Report> {
    let name = env!("CARGO_PKG_NAME");
    let version = env!("CARGO_PKG_VERSION");

    event!(Level::INFO, "{} v{}", name, version);

    let AppConfig {
        docker_startup_config,
        healer_config,
        container_label,
        webhook_url,
    } = AppConfig::build()?;

    let filters = unhealthy_filters::build(container_label.as_deref());

    let docker_client = DockerClient::build(docker_startup_config)?;

    let docker_healer = DockerHealer::new(docker_client, healer_config, &filters, webhook_url);

<<<<<<< HEAD
    // TODO define failure mode
    // Do we fail? Do we retry?
    docker_healer.monitor_containers().await;
=======
    println!(
        "BUILT FOR {} {}",
        std::env::var("TARGETARCH").unwrap(),
        std::env::var("TARGETVARIANT").unwrap()
    );

    todo!("TODO");
>>>>>>> 302e3396
}

#[cfg(test)]
mod tests {}<|MERGE_RESOLUTION|>--- conflicted
+++ resolved
@@ -78,7 +78,18 @@
     let name = env!("CARGO_PKG_NAME");
     let version = env!("CARGO_PKG_VERSION");
 
-    event!(Level::INFO, "{} v{}", name, version);
+    event!(
+        Level::INFO,
+        "{} v{} - built for {}-{}",
+        name,
+        version,
+        std::env::var("TARGETARCH")
+            .as_deref()
+            .unwrap_or("unknown-arch"),
+        std::env::var("TARGETVARIANT")
+            .as_deref()
+            .unwrap_or("base variant")
+    );
 
     let AppConfig {
         docker_startup_config,
@@ -93,19 +104,9 @@
 
     let docker_healer = DockerHealer::new(docker_client, healer_config, &filters, webhook_url);
 
-<<<<<<< HEAD
     // TODO define failure mode
     // Do we fail? Do we retry?
     docker_healer.monitor_containers().await;
-=======
-    println!(
-        "BUILT FOR {} {}",
-        std::env::var("TARGETARCH").unwrap(),
-        std::env::var("TARGETVARIANT").unwrap()
-    );
-
-    todo!("TODO");
->>>>>>> 302e3396
 }
 
 #[cfg(test)]
