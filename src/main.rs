#![cfg_attr(not(debug_assertions), deny(warnings))]
#![deny(clippy::all)]
#![deny(clippy::pedantic)]
#![deny(clippy::cargo)]
#![forbid(non_ascii_idents)]
#![allow(clippy::uninlined_format_args)]

use std::convert::Infallible;
use std::time::Duration;

use app_config::AppConfig;
use docker::Docker;
use docker_config::DockerConfig;
use handlers::set_up_handlers;
use tokio::time::sleep;
use tracing::metadata::LevelFilter;
use tracing::{info, Level};
use tracing_subscriber::util::SubscriberInitExt;
use tracing_subscriber::EnvFilter;

mod app_config;
mod container_info;
mod docker;
mod docker_config;
mod encoding;
mod env;
mod filters;
mod handlers;
mod helpers;
mod http_client;
mod support;
mod webhook;

fn main() -> Result<Infallible, anyhow::Error> {
    tracing_subscriber::fmt::Subscriber::builder()
        .with_env_filter(
            EnvFilter::builder()
                .with_default_directive(LevelFilter::INFO.into())
                .from_env_lossy(),
        )
        .finish()
        .init();

    set_up_handlers()?;

    // initialize the runtime
    let rt = tokio::runtime::Runtime::new().unwrap();

    // start service
    rt.block_on(healer())
}

async fn healer() -> Result<Infallible, anyhow::Error> {
    let name = env!("CARGO_PKG_NAME");
    let version = env!("CARGO_PKG_VERSION");

    info!("{} v{}", name, version);

<<<<<<< HEAD
    let app_config = AppConfig::build()?;
=======
// async fn something_to_await(_: PathBuf) {
//     println!("{}", foo());
//     println!("{}", bar());
//     todo!("TODO");
// }

// async fn run_app() {
//     env_logger::Builder::from_env(Env::default().default_filter_or("INFO")).init();

//     let Opt { some_value } = Opt::from_args();

//     let mut tasks = FuturesUnordered::new();

//     tasks.push(Box::pin(something_to_await(some_value)));

//     loop {
//         match tasks.next().await {
//             None => {
//                 info!("Done!");
//                 return;
//             }
//             _ => {
//                 info!("Waiting...")
//             }
//         }
//     }
// }

// #[tokio::main]
// async fn main() {
//     run_app().await;
// }

fn main() -> Result<(), color_eyre::Report> {
    color_eyre::install()?;

    println!("{}", foo());
    println!("{}", bar());
    println!("{}", quz());
    todo!("TODO");
}
>>>>>>> 37568e78

    let docker = Docker::new(
        DockerConfig::build()?,
        &filters::build(&app_config.autoheal_container_label),
    );

    // TODO define failure mode
    // Do we fail? Do we retry?

    if app_config.autoheal_start_period > 0 {
        info!(
            "Monitoring containers for unhealthy status in {} second(s)",
            app_config.autoheal_start_period
        );
        sleep(Duration::from_secs(app_config.autoheal_start_period)).await;
    }

    loop {
        match docker.get_container_info().await {
            Ok(container_infos) => {
                for c_i in container_infos {
                    docker.check_container_health(&app_config, c_i).await;
                }
            },
            Err(e) => {
                return Err(wrap_and_report!(
                    Level::ERROR,
                    e,
                    "Failed to fetch container info"
                ));
            },
        }

        sleep(Duration::from_secs(app_config.autoheal_interval)).await;
    }
}

#[cfg(test)]
mod tests {}<|MERGE_RESOLUTION|>--- conflicted
+++ resolved
@@ -13,8 +13,8 @@
 use docker_config::DockerConfig;
 use handlers::set_up_handlers;
 use tokio::time::sleep;
+use tracing::{info, Level};
 use tracing::metadata::LevelFilter;
-use tracing::{info, Level};
 use tracing_subscriber::util::SubscriberInitExt;
 use tracing_subscriber::EnvFilter;
 
@@ -31,7 +31,9 @@
 mod support;
 mod webhook;
 
-fn main() -> Result<Infallible, anyhow::Error> {
+fn main() -> Result<Infallible, color_eyre::Report> {
+    color_eyre::install()?;
+
     tracing_subscriber::fmt::Subscriber::builder()
         .with_env_filter(
             EnvFilter::builder()
@@ -50,57 +52,13 @@
     rt.block_on(healer())
 }
 
-async fn healer() -> Result<Infallible, anyhow::Error> {
+async fn healer() -> Result<Infallible, color_eyre::Report> {
     let name = env!("CARGO_PKG_NAME");
     let version = env!("CARGO_PKG_VERSION");
 
     info!("{} v{}", name, version);
 
-<<<<<<< HEAD
     let app_config = AppConfig::build()?;
-=======
-// async fn something_to_await(_: PathBuf) {
-//     println!("{}", foo());
-//     println!("{}", bar());
-//     todo!("TODO");
-// }
-
-// async fn run_app() {
-//     env_logger::Builder::from_env(Env::default().default_filter_or("INFO")).init();
-
-//     let Opt { some_value } = Opt::from_args();
-
-//     let mut tasks = FuturesUnordered::new();
-
-//     tasks.push(Box::pin(something_to_await(some_value)));
-
-//     loop {
-//         match tasks.next().await {
-//             None => {
-//                 info!("Done!");
-//                 return;
-//             }
-//             _ => {
-//                 info!("Waiting...")
-//             }
-//         }
-//     }
-// }
-
-// #[tokio::main]
-// async fn main() {
-//     run_app().await;
-// }
-
-fn main() -> Result<(), color_eyre::Report> {
-    color_eyre::install()?;
-
-    println!("{}", foo());
-    println!("{}", bar());
-    println!("{}", quz());
-    todo!("TODO");
-}
->>>>>>> 37568e78
 
     let docker = Docker::new(
         DockerConfig::build()?,
