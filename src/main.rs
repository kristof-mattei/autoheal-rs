<<<<<<< HEAD
mod app_config;
mod docker;
mod docker_healer;
mod encoding;
mod ffi_handlers;
mod helpers;
mod http_client;
mod unhealthy_filters;
mod utils;
mod webhook;

use std::convert::Infallible;
use std::env;
use std::env::VarError;

use app_config::AppConfig;
use color_eyre::config::HookBuilder;
use color_eyre::eyre;
use docker::client::DockerClient;
use docker_healer::DockerHealer;
use ffi_handlers::set_up_handlers;
use tracing::{Level, event};
use tracing_subscriber::layer::SubscriberExt as _;
use tracing_subscriber::util::SubscriberInitExt as _;
use tracing_subscriber::{EnvFilter, Layer as _};

use crate::utils::flatten_handle;
=======
use color_eyre::config::HookBuilder;
use color_eyre::eyre;

use crate::build_env::get_build_env;
mod build_env;
>>>>>>> df8ba122

#[global_allocator]
static GLOBAL: mimalloc::MiMalloc = mimalloc::MiMalloc;

fn build_default_filter() -> EnvFilter {
    EnvFilter::builder()
        .parse(format!("INFO,{}=TRACE", env!("CARGO_CRATE_NAME")))
        .expect("Default filter should always work")
}

fn init_tracing() -> Result<(), eyre::Report> {
    let (filter, filter_parsing_error) = match env::var(EnvFilter::DEFAULT_ENV) {
        Ok(user_directive) => match EnvFilter::builder().parse(user_directive) {
            Ok(filter) => (filter, None),
            Err(error) => (build_default_filter(), Some(eyre::Report::new(error))),
        },
        Err(VarError::NotPresent) => (build_default_filter(), None),
        Err(error @ VarError::NotUnicode(_)) => {
            (build_default_filter(), Some(eyre::Report::new(error)))
        },
    };

    let registry = tracing_subscriber::registry();

    #[cfg(feature = "tokio-console")]
    let registry = registry.with(console_subscriber::ConsoleLayer::builder().spawn());

    registry
        .with(tracing_subscriber::fmt::layer().with_filter(filter))
        .with(tracing_error::ErrorLayer::default())
        .try_init()?;

    filter_parsing_error.map_or(Ok(()), Err)
}

<<<<<<< HEAD
fn main() -> Result<Infallible, eyre::Report> {
    HookBuilder::default()
        .capture_span_trace_by_default(true)
        .display_env_section(false)
        .install()?;

    init_tracing()?;
=======
fn i_will_error() -> Result<(), eyre::Report> {
    Err(eyre::Report::msg("I promised you, I'd error!"))
}

fn main() -> Result<(), eyre::Report> {
    HookBuilder::default()
        .capture_span_trace_by_default(true)
        .install()?;
>>>>>>> df8ba122

    set_up_handlers()?;

<<<<<<< HEAD
    // initialize the runtime
    let result: Result<Infallible, eyre::Report> = tokio::runtime::Builder::new_multi_thread()
        .enable_io()
        .enable_time()
        .build()
        .expect("Failed building the Runtime")
        .block_on(async {
            // explicitly launch everything in a spawned task
            // see https://docs.rs/tokio/latest/tokio/attr.main.html#non-worker-async-function
            let handle = tokio::task::spawn(healer());

            flatten_handle(handle).await
        });

    result
}

async fn healer() -> Result<Infallible, eyre::Report> {
    let name = env!("CARGO_PKG_NAME");
    let version = env!("CARGO_PKG_VERSION");

    event!(
        Level::INFO,
        "{} v{} - built for {}-{}",
        name,
        version,
        std::env::var("TARGETARCH")
            .as_deref()
            .unwrap_or("unknown-arch"),
        std::env::var("TARGETVARIANT")
            .as_deref()
            .unwrap_or("base variant")
    );

    let AppConfig {
        docker_startup_config,
        healer_config,
        container_label,
        webhook_url,
    } = AppConfig::build()?;

    let filters = unhealthy_filters::build(container_label.as_deref());

    let docker_client = DockerClient::build(docker_startup_config)?;

    let docker_healer = DockerHealer::new(docker_client, healer_config, &filters, webhook_url);

    // TODO define failure mode
    // Do we fail? Do we retry?
    docker_healer.monitor_containers().await;
=======
    println!("Build setup: {}", get_build_env());

    i_will_error()
>>>>>>> df8ba122
}

#[cfg(test)]
mod tests {}<|MERGE_RESOLUTION|>--- conflicted
+++ resolved
@@ -1,5 +1,5 @@
-<<<<<<< HEAD
 mod app_config;
+mod build_env;
 mod docker;
 mod docker_healer;
 mod encoding;
@@ -25,14 +25,8 @@
 use tracing_subscriber::util::SubscriberInitExt as _;
 use tracing_subscriber::{EnvFilter, Layer as _};
 
+use crate::build_env::get_build_env;
 use crate::utils::flatten_handle;
-=======
-use color_eyre::config::HookBuilder;
-use color_eyre::eyre;
-
-use crate::build_env::get_build_env;
-mod build_env;
->>>>>>> df8ba122
 
 #[global_allocator]
 static GLOBAL: mimalloc::MiMalloc = mimalloc::MiMalloc;
@@ -68,7 +62,6 @@
     filter_parsing_error.map_or(Ok(()), Err)
 }
 
-<<<<<<< HEAD
 fn main() -> Result<Infallible, eyre::Report> {
     HookBuilder::default()
         .capture_span_trace_by_default(true)
@@ -76,20 +69,9 @@
         .install()?;
 
     init_tracing()?;
-=======
-fn i_will_error() -> Result<(), eyre::Report> {
-    Err(eyre::Report::msg("I promised you, I'd error!"))
-}
-
-fn main() -> Result<(), eyre::Report> {
-    HookBuilder::default()
-        .capture_span_trace_by_default(true)
-        .install()?;
->>>>>>> df8ba122
 
     set_up_handlers()?;
 
-<<<<<<< HEAD
     // initialize the runtime
     let result: Result<Infallible, eyre::Report> = tokio::runtime::Builder::new_multi_thread()
         .enable_io()
@@ -99,7 +81,7 @@
         .block_on(async {
             // explicitly launch everything in a spawned task
             // see https://docs.rs/tokio/latest/tokio/attr.main.html#non-worker-async-function
-            let handle = tokio::task::spawn(healer());
+            let handle = tokio::task::spawn(start_tasks());
 
             flatten_handle(handle).await
         });
@@ -107,22 +89,24 @@
     result
 }
 
-async fn healer() -> Result<Infallible, eyre::Report> {
-    let name = env!("CARGO_PKG_NAME");
-    let version = env!("CARGO_PKG_VERSION");
+fn print_header() {
+    const NAME: &str = env!("CARGO_PKG_NAME");
+    const VERSION: &str = env!("CARGO_PKG_VERSION");
+
+    let build_env = get_build_env();
 
     event!(
         Level::INFO,
-        "{} v{} - built for {}-{}",
-        name,
-        version,
-        std::env::var("TARGETARCH")
-            .as_deref()
-            .unwrap_or("unknown-arch"),
-        std::env::var("TARGETVARIANT")
-            .as_deref()
-            .unwrap_or("base variant")
+        "{} v{} - built for {} ({})",
+        NAME,
+        VERSION,
+        build_env.get_target(),
+        build_env.get_target_cpu().unwrap_or("base cpu variant"),
     );
+}
+
+async fn start_tasks() -> Result<Infallible, eyre::Report> {
+    print_header();
 
     let AppConfig {
         docker_startup_config,
@@ -140,11 +124,6 @@
     // TODO define failure mode
     // Do we fail? Do we retry?
     docker_healer.monitor_containers().await;
-=======
-    println!("Build setup: {}", get_build_env());
-
-    i_will_error()
->>>>>>> df8ba122
 }
 
 #[cfg(test)]
