--- conflicted
+++ resolved
@@ -1,13 +1,3 @@
-<<<<<<< HEAD
-#[cfg(test)]
-mod tests {
-    #[test]
-    fn assert_world_ok() {
-        let cls1 = || true;
-        let cls2 = || true;
-        assert_eq!(cls1(), cls2());
-    }
-=======
 #![expect(clippy::tests_outside_test_module, reason = "Integration tests")]
 
 #[test]
@@ -16,12 +6,10 @@
     let cls2 = || true;
     assert_eq!(cls1(), cls2());
 }
->>>>>>> 5a38041f
 
-    #[test]
-    fn assert_world_ok2() {
-        let cls1 = || false;
-        let cls2 = || false;
-        assert_eq!(cls1(), cls2());
-    }
+#[test]
+fn assert_world_ok2() {
+    let cls1 = || false;
+    let cls2 = || false;
+    assert_eq!(cls1(), cls2());
 }