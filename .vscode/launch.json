--- conflicted
+++ resolved
@@ -19,11 +19,7 @@
             "cwd": "${workspaceFolder}",
             "env": {
                 "RUST_BACKTRACE": "1",
-<<<<<<< HEAD
-                "RUST_LOG": "debug,autoheal-rs=trace"
-=======
-                "RUST_LOG": "DEBUG,rust_end_to_end_application=TRACE"
->>>>>>> 75a3ce56
+                "RUST_LOG": "DEBUG,autoheal_rs=TRACE"
             },
             "terminal": "integrated"
         },
@@ -47,11 +43,7 @@
             "cwd": "${workspaceFolder}",
             "env": {
                 "RUST_BACKTRACE": "1",
-<<<<<<< HEAD
-                "RUST_LOG": "debug,autoheal-rs=trace"
-=======
-                "RUST_LOG": "DEBUG,rust_end_to_end_application=TRACE"
->>>>>>> 75a3ce56
+                "RUST_LOG": "DEBUG,autoheal_rs=TRACE"
             },
             "terminal": "integrated"
         },
@@ -75,11 +67,7 @@
             "cwd": "${workspaceFolder}",
             "env": {
                 "RUST_BACKTRACE": "1",
-<<<<<<< HEAD
-                "RUST_LOG": "debug,autoheal-rs=trace"
-=======
-                "RUST_LOG": "DEBUG,rust_end_to_end_application=TRACE"
->>>>>>> 75a3ce56
+                "RUST_LOG": "DEBUG,autoheal_rs=TRACE"
             },
             "terminal": "integrated"
         }
