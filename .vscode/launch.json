{
    // Use IntelliSense to learn about possible attributes.
    // Hover to view descriptions of existing attributes.
    // For more information, visit: https://go.microsoft.com/fwlink/?linkid=830387
    "version": "0.2.0",
    "configurations": [
        {
            "type": "lldb",
            "request": "launch",
<<<<<<< HEAD
            "name": "Debug executable 'autoheal-rs'",
            "cargo": {
                "args": ["build", "--bin=autoheal-rs", "--package=autoheal-rs"],
                "filter": {
                    "name": "autoheal-rs",
=======
            "name": "Debug executable 'rust-seed'",
            "cargo": {
                "args": ["build", "--bin=rust-seed", "--package=rust-seed"],
                "filter": {
                    "name": "rust-seed",
>>>>>>> ce6b548e
                    "kind": "bin"
                }
            },
            "args": [],
            "cwd": "${workspaceFolder}",
            "env": {
                "RUST_BACKTRACE": "1",
<<<<<<< HEAD
                "RUST_LOG": "DEBUG,autoheal_rs=TRACE"
=======
                "RUST_LOG": "DEBUG,rust_seed=TRACE"
>>>>>>> ce6b548e
            },
            "internalConsoleOptions": "openOnSessionStart",
            "terminal": "console"
        },
        {
            "type": "lldb",
            "request": "launch",
<<<<<<< HEAD
            "name": "Debug unit tests in executable 'autoheal-rs'",
=======
            "name": "Debug unit tests in executable 'rust-seed'",
>>>>>>> ce6b548e
            "cargo": {
                "args": [
                    "test",
                    "--no-run",
<<<<<<< HEAD
                    "--bin=autoheal-rs",
                    "--package=autoheal-rs"
                ],
                "filter": {
                    "name": "autoheal-rs",
=======
                    "--bin=rust-seed",
                    "--package=rust-seed"
                ],
                "filter": {
                    "name": "rust-seed",
>>>>>>> ce6b548e
                    "kind": "bin"
                }
            },
            "args": [],
            "cwd": "${workspaceFolder}",
            "env": {
                "RUST_BACKTRACE": "1",
<<<<<<< HEAD
                "RUST_LOG": "DEBUG,autoheal_rs=TRACE"
=======
                "RUST_LOG": "DEBUG,rust_seed=TRACE"
>>>>>>> ce6b548e
            },
            "internalConsoleOptions": "openOnSessionStart",
            "terminal": "console"
        },
        {
            "type": "lldb",
            "request": "launch",
            "name": "Debug integration test 'integration_tests'",
            "cargo": {
                "args": [
                    "test",
                    "--no-run",
                    "--test=integration_tests",
<<<<<<< HEAD
                    "--package=autoheal-rs"
=======
                    "--package=rust-seed"
>>>>>>> ce6b548e
                ],
                "filter": {
                    "name": "integration_tests",
                    "kind": "test"
                }
            },
            "args": [],
            "cwd": "${workspaceFolder}",
            "env": {
                "RUST_BACKTRACE": "1",
<<<<<<< HEAD
                "RUST_LOG": "DEBUG,autoheal_rs=TRACE"
=======
                "RUST_LOG": "DEBUG,rust_seed=TRACE"
>>>>>>> ce6b548e
            },
            "internalConsoleOptions": "openOnSessionStart",
            "terminal": "console"
        }
    ]
}<|MERGE_RESOLUTION|>--- conflicted
+++ resolved
@@ -7,19 +7,15 @@
         {
             "type": "lldb",
             "request": "launch",
-<<<<<<< HEAD
             "name": "Debug executable 'autoheal-rs'",
             "cargo": {
-                "args": ["build", "--bin=autoheal-rs", "--package=autoheal-rs"],
+                "args": [
+                    "build",
+                    "--bin=autoheal-rs",
+                    "--package=autoheal-rs"
+                ],
                 "filter": {
                     "name": "autoheal-rs",
-=======
-            "name": "Debug executable 'rust-seed'",
-            "cargo": {
-                "args": ["build", "--bin=rust-seed", "--package=rust-seed"],
-                "filter": {
-                    "name": "rust-seed",
->>>>>>> ce6b548e
                     "kind": "bin"
                 }
             },
@@ -27,11 +23,7 @@
             "cwd": "${workspaceFolder}",
             "env": {
                 "RUST_BACKTRACE": "1",
-<<<<<<< HEAD
                 "RUST_LOG": "DEBUG,autoheal_rs=TRACE"
-=======
-                "RUST_LOG": "DEBUG,rust_seed=TRACE"
->>>>>>> ce6b548e
             },
             "internalConsoleOptions": "openOnSessionStart",
             "terminal": "console"
@@ -39,28 +31,16 @@
         {
             "type": "lldb",
             "request": "launch",
-<<<<<<< HEAD
             "name": "Debug unit tests in executable 'autoheal-rs'",
-=======
-            "name": "Debug unit tests in executable 'rust-seed'",
->>>>>>> ce6b548e
             "cargo": {
                 "args": [
                     "test",
                     "--no-run",
-<<<<<<< HEAD
                     "--bin=autoheal-rs",
                     "--package=autoheal-rs"
                 ],
                 "filter": {
                     "name": "autoheal-rs",
-=======
-                    "--bin=rust-seed",
-                    "--package=rust-seed"
-                ],
-                "filter": {
-                    "name": "rust-seed",
->>>>>>> ce6b548e
                     "kind": "bin"
                 }
             },
@@ -68,11 +48,7 @@
             "cwd": "${workspaceFolder}",
             "env": {
                 "RUST_BACKTRACE": "1",
-<<<<<<< HEAD
                 "RUST_LOG": "DEBUG,autoheal_rs=TRACE"
-=======
-                "RUST_LOG": "DEBUG,rust_seed=TRACE"
->>>>>>> ce6b548e
             },
             "internalConsoleOptions": "openOnSessionStart",
             "terminal": "console"
@@ -86,11 +62,7 @@
                     "test",
                     "--no-run",
                     "--test=integration_tests",
-<<<<<<< HEAD
                     "--package=autoheal-rs"
-=======
-                    "--package=rust-seed"
->>>>>>> ce6b548e
                 ],
                 "filter": {
                     "name": "integration_tests",
@@ -101,11 +73,7 @@
             "cwd": "${workspaceFolder}",
             "env": {
                 "RUST_BACKTRACE": "1",
-<<<<<<< HEAD
                 "RUST_LOG": "DEBUG,autoheal_rs=TRACE"
-=======
-                "RUST_LOG": "DEBUG,rust_seed=TRACE"
->>>>>>> ce6b548e
             },
             "internalConsoleOptions": "openOnSessionStart",
             "terminal": "console"
