{
    "rust-analyzer.runnables.extraEnv": {
<<<<<<< HEAD
        "RUST_LOG": "DEBUG,autoheal_rs=TRACE"
    }
=======
        "RUST_LOG": "DEBUG,rust_end_to_end_application=TRACE"
    },
    "rust-analyzer.debug.openDebugPane": true,
    "rust-analyzer.debug.engineSettings": {
        "lldb": {
            "internalConsoleOptions": "openOnSessionStart",
            "terminal": "console"
        }
    },
    "debug.internalConsoleOptions": "openOnSessionStart"
>>>>>>> 9f243b0d
}<|MERGE_RESOLUTION|>--- conflicted
+++ resolved
@@ -1,10 +1,6 @@
 {
     "rust-analyzer.runnables.extraEnv": {
-<<<<<<< HEAD
         "RUST_LOG": "DEBUG,autoheal_rs=TRACE"
-    }
-=======
-        "RUST_LOG": "DEBUG,rust_end_to_end_application=TRACE"
     },
     "rust-analyzer.debug.openDebugPane": true,
     "rust-analyzer.debug.engineSettings": {
@@ -14,5 +10,4 @@
         }
     },
     "debug.internalConsoleOptions": "openOnSessionStart"
->>>>>>> 9f243b0d
 }