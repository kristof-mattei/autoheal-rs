{
    "debug.internalConsoleOptions": "neverOpen",
    "lldb.launch.expressions": "simple",
    "lldb.launch.terminal": "integrated",
    "prettier.configPath": "./prettier.config.mjs",
    "rust-analyzer.cargo.extraEnv": {
        // "RUSTC_BOOTSTRAP": "1"
    },
    "rust-analyzer.cargo.features": [],
    "rust-analyzer.runnables.extraEnv": {
<<<<<<< HEAD
        "RUST_LOG": "DEBUG,autoheal_rs=TRACE"
    }
=======
        // "RUSTC_BOOTSTRAP": "1",
        "RUST_LOG": "DEBUG,rust_seed=TRACE"
    },
    "rust-analyzer.rustfmt.extraArgs": ["+nightly"]
>>>>>>> 174947cd
}<|MERGE_RESOLUTION|>--- conflicted
+++ resolved
@@ -8,13 +8,8 @@
     },
     "rust-analyzer.cargo.features": [],
     "rust-analyzer.runnables.extraEnv": {
-<<<<<<< HEAD
+        // "RUSTC_BOOTSTRAP": "1",
         "RUST_LOG": "DEBUG,autoheal_rs=TRACE"
-    }
-=======
-        // "RUSTC_BOOTSTRAP": "1",
-        "RUST_LOG": "DEBUG,rust_seed=TRACE"
     },
     "rust-analyzer.rustfmt.extraArgs": ["+nightly"]
->>>>>>> 174947cd
 }