{
<<<<<<< HEAD
  "name": "autoheal-rs",
=======
  "type": "module",
  "name": "rust-seed",
>>>>>>> fd10abea
  "version": "0.0.0-development",
  "description": "It's written in Rust!",
  "main": "src/main.rs",
  "packageManager": "pnpm@10.13.1",
  "scripts": {
    "format": "prettier --write ."
  },
  "engines": {
    "node": "22.17.0",
    "pnpm": "10.13.1"
  },
  "repository": {
    "type": "git",
    "url": "https://github.com/kristof-mattei/autoheal-rs.git"
  },
  "author": "",
  "license": "ISC",
  "bugs": {
    "url": "https://github.com/kristof-mattei/autoheal-rs/issues"
  },
  "homepage": "https://github.com/kristof-mattei/autoheal-rs#readme",
  "publishConfig": {
    "access": "restricted"
  },
  "devDependencies": {
    "prettier": "3.6.2",
    "prettier-plugin-sh": "0.18.0"
  }
}<|MERGE_RESOLUTION|>--- conflicted
+++ resolved
@@ -1,10 +1,6 @@
 {
-<<<<<<< HEAD
   "name": "autoheal-rs",
-=======
   "type": "module",
-  "name": "rust-seed",
->>>>>>> fd10abea
   "version": "0.0.0-development",
   "description": "It's written in Rust!",
   "main": "src/main.rs",
