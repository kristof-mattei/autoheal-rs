--- conflicted
+++ resolved
@@ -24,13 +24,8 @@
   "devDependencies": {
     "@actions/tool-cache": "^2.0.1",
     "@semantic-release/changelog": "^6.0.3",
-<<<<<<< HEAD
-    "@semantic-release/commit-analyzer": "^9.0.2",
-    "@semantic-release/github": "^8.1.0",
-=======
     "@semantic-release/commit-analyzer": "^10.0.1",
     "@semantic-release/github": "^9.0.3",
->>>>>>> ee94985b
     "@semantic-release/release-notes-generator": "^11.0.3",
     "conventional-changelog-conventionalcommits": "^6.0.0",
     "prettier": "^2.8.8",
