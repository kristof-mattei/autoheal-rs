--- conflicted
+++ resolved
@@ -23,18 +23,8 @@
   "homepage": "https://github.com/kristof-mattei/autoheal-rs#readme",
   "devDependencies": {
     "@actions/tool-cache": "2.0.2",
-<<<<<<< HEAD
-    "@semantic-release/changelog": "6.0.3",
-    "@semantic-release/commit-analyzer": "13.0.1",
-    "@semantic-release/github": "11.0.1",
-    "@semantic-release/release-notes-generator": "14.0.3",
-    "conventional-changelog-conventionalcommits": "8.0.0",
-    "prettier": "3.5.1",
-    "semantic-release": "24.2.3"
-=======
     "prettier": "3.5.1",
     "prettier-plugin-sh": "0.15.0"
->>>>>>> 1f77f15a
   },
   "publishConfig": {
     "access": "restricted"
