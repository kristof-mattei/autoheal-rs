--- conflicted
+++ resolved
@@ -1,8 +1,4 @@
 [toolchain]
-<<<<<<< HEAD
-channel = "1.84.1"
-=======
-channel = "1.83.0"
->>>>>>> b73ce5f7
+channel = "1.85.0"
 components = ["cargo", "clippy", "rustfmt"]
 profile = "minimal"