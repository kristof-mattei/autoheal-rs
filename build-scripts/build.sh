#!/usr/bin/env bash

<<<<<<< HEAD
# sane defaults
c_compiler="gcc"
cpp_compiler="g++"

rust_flags="-Clink-self-contained=yes -Clinker=rust-lld --cfg tokio_unstable"
=======
# static linking
rust_flags="-Clink-self-contained=yes -Clinker=rust-lld"
>>>>>>> c3fd4aed

# replace - with _ in the Rust target
target_lower=${TARGET//-/_}

cc_var=CC_${target_lower}
declare -x "${cc_var}=clang"

RUSTFLAGS=$rust_flags cargo $@<|MERGE_RESOLUTION|>--- conflicted
+++ resolved
@@ -1,15 +1,7 @@
 #!/usr/bin/env bash
 
-<<<<<<< HEAD
-# sane defaults
-c_compiler="gcc"
-cpp_compiler="g++"
-
+# static linking
 rust_flags="-Clink-self-contained=yes -Clinker=rust-lld --cfg tokio_unstable"
-=======
-# static linking
-rust_flags="-Clink-self-contained=yes -Clinker=rust-lld"
->>>>>>> c3fd4aed
 
 # replace - with _ in the Rust target
 target_lower=${TARGET//-/_}
