--- conflicted
+++ resolved
@@ -1,12 +1,3 @@
-<<<<<<< HEAD
-target
-.github
-.git
-.vscode
-Dockerfile
-.gitignore
-.dockerignore
-=======
 # Ignore all
 *
 
@@ -15,5 +6,4 @@
 !/build-scripts
 !/Cargo.lock
 !/Cargo.toml
-!/src
->>>>>>> d24bb205
+!/src