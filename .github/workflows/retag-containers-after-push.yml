name: Retag containers after new push / PR

env:
  # set this to true in GitHub variables to enable building the container
  # HAS_CONTAINER: true
  # Use docker.io for Docker Hub if empty
  REGISTRY: ghcr.io
  # github.repository as <account>/<repo>
  IMAGE_NAME: ${{ github.repository }}

concurrency:
  group: "${{ github.workflow }}" # last one must win
  cancel-in-progress: false # no we need them

on:
  # Triggers the workflow pushes to main. They can be either direct pushes, or PRs being merged
  push:
    branches: [main]

  # note how we're not doing
  # pull_request_target, as it isn't what we need.
  # we need the push event to make it show up nicely in the UI
  # this however brings a whole new slew of problems, like how do we identify the
  # incoming PR's artifacts?
  # well, we set a tag on that PR's artifact, in the form of
  # pr-{head_of_pr}-{pr_head_of_main}
  # when with git rev-parse HEAD^2 we can find the incoming PR's head
  # Problem solved

permissions:
  contents: write
  packages: write

jobs:
  repo-has-container:
    name: Repo has container?
    runs-on: ubuntu-latest
    outputs:
      has_container: ${{ steps.determine.outputs.has_container }}

    steps:
      - name: Repo has docker container?
        id: determine
        shell: bash
        run: |
          HAS_CONTAINER="${{ vars.HAS_CONTAINER }}"
          echo "has_container=${HAS_CONTAINER:-false}" >> ${GITHUB_OUTPUT}

  retag-containers:
    name: Retag the containers
    runs-on: ubuntu-latest
    needs:
      - repo-has-container
    if: |
      fromJSON(needs.repo-has-container.outputs.has_container) == true
    steps:
      - name: Checkout
        uses: actions/checkout@11bd71901bbe5b1630ceea73d27597364c9af683 # v4.2.2
        with:
          show-progress: false
          fetch-depth: 2

      - name: Find out if current commit is a merge
        shell: bash
        run: |
          EXIT_CODE=0
          # a commit always has a parent, but if it has 2, the commit is a merge
          # so lets see if we have one
          # since we're listening to the push event we have to do this manually
          PARENT2=$(git rev-parse "HEAD^2" --quiet 2>/dev/null) || EXIT_CODE=$?

          if [ ${EXIT_CODE} -eq 0 ]
          then
            echo "The head of the incoming PR is ${PARENT2}"
            echo "INCOMING_PR_HEAD_COMMIT=${PARENT2}" >> ${GITHUB_ENV}

          else
            echo "The incoming push isn't a merge, ergo it's not a PR"
          fi

<<<<<<< HEAD
      - name: Setup Node.js
        uses: actions/setup-node@cdca7365b2dadb8aad0a33bc7601856ffabcc48e # v4.3.0
        with:
          node-version-file: ".nvmrc"
          cache: "npm"
          cache-dependency-path: "**/package-lock.json"

      - name: Install dependencies
=======
      - name: Download crane tar, extract, and add folder to path.
>>>>>>> e4c63234
        shell: bash
        run: |
          # name of the file in releases we're looking for
          file_name=go-containerregistry_Linux_x86_64.tar.gz

          # temp location
          temp_path=$(mktemp --directory --tmpdir=${RUNNER_TEMP})

          # where to download the releases to
          json_path=${temp_path}/releases.json

          # where to download the archive to
          archive_path=${temp_path}/${file_name}

          # fetch releases
          curl \
            --silent \
            --location \
            --output ${json_path}\
            https://api.github.com/repos/google/go-containerregistry/releases/latest

          url_to_krane=$(cat ${json_path} |\
            jq \
              --raw-output \
              ".assets.[] | select(.browser_download_url | contains(\"${file_name}\")) | .browser_download_url"
          )

          # Download archive
          curl \
            --silent \
            --location \
            --output ${archive_path} \
            $url_to_krane

          cd ${temp_path}

          # extract archive
          tar \
            --verbose \
            --extract \
            --gunzip \
            --file ./${file_name}

          # append to path
          echo "${temp_path}" >> ${GITHUB_PATH}

      - name: Log into registry ${{ env.REGISTRY }}
        uses: docker/login-action@74a5d142397b4f367a81961eba4e8cd7edddf772 # v3.4.0
        with:
          registry: ${{ env.REGISTRY }}
          username: ${{ github.actor }}
          password: ${{ secrets.GITHUB_TOKEN }}

      - name: Set full image name
        shell: bash
        run: |
          echo "FULL_IMAGE_NAME=${REGISTRY,,}/${IMAGE_NAME,,}" >> ${GITHUB_ENV}

      - name: Find all tags for ${{ env.FULL_IMAGE_NAME }}
        shell: bash
        run: |
          crane ls ${FULL_IMAGE_NAME} >> existing_tags

          echo "These are the existing tags on ${FULL_IMAGE_NAME}:"
          cat existing_tags

      - name: Check if the incoming PR has a Docker container, which will be our old tag, if not, or if it's just a push, find the appropriate old tag
        env:
          PR_TAG: "pr-${{ github.event.before }}-${{ env.INCOMING_PR_HEAD_COMMIT }}"
        shell: bash
        run: |
          # search for the tag, there can only be zero or one match
          # we need the || true because otherwise grep returns exit code 1 and github actions then dies
          pr_tag_found=$(cat existing_tags | grep -c "^${PR_TAG}\$") || true

          if [ $pr_tag_found -eq 1 ]
          then
            echo "Incoming PR produced a Docker image"

            echo "OLD_TAG=${PR_TAG}" >> ${GITHUB_ENV}
            echo "SUFFIX=actual" >> ${GITHUB_ENV}
          else
            # If we don't have an old tag, then the incoming PR didn't produce a container.
            # In which case we're going to find the container referenced to the base commit, and add our current sha as a tag to it

            echo "Incoming PR produced nothing, or there was just a push to main"

            # so we find the last commit that github processed before this one
            # which will have gone through the same retagging process
            # and use that sha as our key to find the Docker container related to that commit
            old_tag=$(cat existing_tags | grep "^sha-${{ github.event.before }}-.*\$") # .* is actual or retag

            echo "OLD_TAG=${old_tag}" >> ${GITHUB_ENV}
            echo "SUFFIX=retag" >> ${GITHUB_ENV}
          fi

      - name: Set the new TAGs
        id: meta
        uses: docker/metadata-action@902fa8ec7d6ecbf8d84d538b9b233a880e428804 # v5.7.0
        with:
          images: "${{ env.REGISTRY }}/${{ env.IMAGE_NAME }}"
          flavor: |
            latest=false
          tags: |
            type=edge,branch=main
            type=sha,format=long,prefix=sha-,suffix=-${{ env.SUFFIX }}

      - name: Actually re-tag the container
        shell: bash
        run: |
          echo "${{ steps.meta.outputs.tags }}" | while read new_tag
          do
            crane cp "${FULL_IMAGE_NAME}:${OLD_TAG}" ${new_tag}
          done<|MERGE_RESOLUTION|>--- conflicted
+++ resolved
@@ -78,18 +78,7 @@
             echo "The incoming push isn't a merge, ergo it's not a PR"
           fi
 
-<<<<<<< HEAD
-      - name: Setup Node.js
-        uses: actions/setup-node@cdca7365b2dadb8aad0a33bc7601856ffabcc48e # v4.3.0
-        with:
-          node-version-file: ".nvmrc"
-          cache: "npm"
-          cache-dependency-path: "**/package-lock.json"
-
-      - name: Install dependencies
-=======
       - name: Download crane tar, extract, and add folder to path.
->>>>>>> e4c63234
         shell: bash
         run: |
           # name of the file in releases we're looking for
