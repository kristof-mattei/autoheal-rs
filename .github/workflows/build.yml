# yaml-language-server: $schema=https://json.schemastore.org/github-workflow.json
name: Build

on:
  push:
    branches:
      - main
  pull_request:
    branches:
      - main

permissions:
  contents: read
  checks: write
  pull-requests: write
  issues: write
  packages: write

env:
  CARGO_TERM_COLOR: always
  # Use docker.io for Docker Hub if empty
  REGISTRY: ghcr.io
  # github.repository as <account>/<repo>
  IMAGE_NAME: ${{ github.repository }}
  # just a name, but storing it separately as we're nice people
  DOCKER_IMAGE_ARTIFACT_NAME: Docker image
  DOCKER_IMAGE_OUTPUT_LOCATION: /tmp
  DOCKER_IMAGE_TAR_LOCATION: /tmp/docker-image.tar # notice /tmp same as DOCKER_IMAGE_OUTPUT_LOCATION

concurrency:
  # each new commit to a PR runs this workflow
  # so we need to avoid a long running older one from overwriting the 'pr-<number>-latest'
  group: "${{ github.workflow }} @ ${{ github.ref_name }}"
  cancel-in-progress: true

jobs:
  changes:
    name: Detect changes
    runs-on: ubuntu-latest
    outputs:
      code: ${{ steps.filter.outputs.code }}
    steps:
      - name: Checkout
        uses: actions/checkout@755da8c3cf115ac066823e79a1e1788f8940201b # v3.2.0

      - name: Check if we actually made changes
        uses: dorny/paths-filter@4512585405083f25c027a35db413c2b3b9006d50 # tag=v2.11.1
        id: filter
        with:
          token: ${{ secrets.GITHUB_TOKEN }}
          filters: .github/file-filters.yml

  calculate-version:
    name: Calculate version
    runs-on: ubuntu-latest
    needs:
      - changes
    outputs:
      version: ${{ steps.version.outputs.nextversion }}
    if: |
      (github.event_name == 'pull_request' && needs.changes.outputs.code == 'true')
    steps:
      - name: Checkout
        uses: actions/checkout@755da8c3cf115ac066823e79a1e1788f8940201b # v3.2.0
        with:
          fetch-depth: 0

      - name: Cache dependencies
        uses: actions/cache@4723a57e26efda3a62cbde1812113b730952852d # v3.2.2
        env:
          CACHE_NAME: cargo-cache-dependencies
        with:
          path: |
            ~/.cargo
            ./target
          key: ${{ runner.os }}-build-${{ env.CACHE_NAME }}-${{ hashFiles('Cargo.lock') }}-cocogitto
          restore-keys: |
            ${{ runner.os }}-build-${{ env.CACHE_NAME }}-${{ hashFiles('Cargo.lock') }}-
            ${{ runner.os }}-build-${{ env.CACHE_NAME }}-

      - name: Set up toolchain
        shell: bash
        run: |
          rm ${HOME}/.cargo/bin/rustfmt
          rm ${HOME}/.cargo/bin/cargo-fmt
          rustup update

          cargo --version

      - name: Get binstall
        shell: bash
        run: |
          cd /tmp
          archive="cargo-binstall-x86_64-unknown-linux-musl.tgz"
          wget "https://github.com/cargo-bins/cargo-binstall/releases/latest/download/${archive}"

          tar -xvf "./${archive}"

          rm "./${archive}"

          mv ./cargo-binstall ~/.cargo/bin/

      - name: Install cocogitto to get the next version number
        shell: bash
        run: |
          cargo binstall --no-confirm cocogitto --target x86_64-unknown-linux-musl --pkg-url "{ repo }/releases/download/{ version }/{ name }-{ version }-{ target }.tar.gz" --bin-dir "{ bin }" --pkg-fmt tgz

      - name: Calculate next version
        id: version
        shell: bash
        run: |

          # no dry run yet, so fake it until we make it
          git config --global user.name "fake"
          git config --global user.email "fake@fake.com"

          cog bump --auto
          VERSION="$(git describe --tags "$(git rev-list --tags --max-count=1)")"
          VERSION="${VERSION//v/}"
          echo "nextversion=${VERSION}" >> ${GITHUB_OUTPUT}

  cargo-build:
    name: Cargo build
    runs-on: ubuntu-latest
    needs:
      - changes
    if: |
      (github.event_name == 'pull_request' && needs.changes.outputs.code == 'true')
    steps:
      - name: Checkout
        uses: actions/checkout@755da8c3cf115ac066823e79a1e1788f8940201b # v3.2.0

      - name: Cache dependencies
        uses: actions/cache@4723a57e26efda3a62cbde1812113b730952852d # v3.2.2
        env:
          CACHE_NAME: cargo-cache-dependencies
        with:
          path: |
            ~/.cargo
            ./target
          key: ${{ runner.os }}-build-${{ env.CACHE_NAME }}-${{ hashFiles('Cargo.lock') }}-build
          restore-keys: |
            ${{ runner.os }}-build-${{ env.CACHE_NAME }}-${{ hashFiles('Cargo.lock') }}-
            ${{ runner.os }}-build-${{ env.CACHE_NAME }}-

      - name: Set up toolchain
        shell: bash
        run: |
          rm ${HOME}/.cargo/bin/rustfmt
          rm ${HOME}/.cargo/bin/cargo-fmt
          rustup update

          cargo --version

      - name: Build
        shell: bash
        run: |
          cargo build --all-targets --workspace --verbose

  cargo-fmt:
    name: Cargo fmt
    runs-on: ubuntu-latest
    needs:
      - changes
    if: |
      (github.event_name == 'pull_request' && needs.changes.outputs.code == 'true')
    steps:
      - name: Checkout
        uses: actions/checkout@755da8c3cf115ac066823e79a1e1788f8940201b # v3.2.0

      - name: Cache dependencies
        uses: actions/cache@4723a57e26efda3a62cbde1812113b730952852d # v3.2.2
        env:
          CACHE_NAME: cargo-cache-dependencies
        with:
          path: |
            ~/.cargo
            ./target
          key: ${{ runner.os }}-build-${{ env.CACHE_NAME }}-${{ hashFiles('Cargo.lock') }}-fmt
          restore-keys: |
            ${{ runner.os }}-build-${{ env.CACHE_NAME }}-${{ hashFiles('Cargo.lock') }}-
            ${{ runner.os }}-build-${{ env.CACHE_NAME }}-

      - name: Set up toolchain
        shell: bash
        run: |
          rm ${HOME}/.cargo/bin/rustfmt
          rm ${HOME}/.cargo/bin/cargo-fmt
          rustup update

          cargo --version

      - name: Check formatting
        shell: bash
        run: |
          cargo fmt --all -- --check --verbose

<<<<<<< HEAD
=======
  docker-integration-test:
    name: Docker integration test
    runs-on: ubuntu-latest
    needs:
      - changes
    if: |
      (needs.changes.outputs.code == 'true')
    steps:
      - name: Checkout
        uses: actions/checkout@755da8c3cf115ac066823e79a1e1788f8940201b # v3.2.0

      - name: Run integration tests
        shell: bash
        env:
          DOCKER_BUILDKIT: "1" # https://github.com/moby/buildkit/issues/1945#issuecomment-763705334
        run: |
          cd integration-tests
          ./tests.sh

>>>>>>> 5b34d228
  cargo-test-and-report:
    name: Cargo test (and report)
    runs-on: ubuntu-latest
    needs:
      - changes
    if: |
      (needs.changes.outputs.code == 'true')
    steps:
      - name: Checkout
        uses: actions/checkout@755da8c3cf115ac066823e79a1e1788f8940201b # v3.2.0

      - name: Cache dependencies
        uses: actions/cache@4723a57e26efda3a62cbde1812113b730952852d # v3.2.2
        env:
          CACHE_NAME: cargo-cache-dependencies
        with:
          path: |
            ~/.cargo
            ./target
          key: ${{ runner.os }}-build-${{ env.CACHE_NAME }}-${{ hashFiles('Cargo.lock') }}-test
          restore-keys: |
            ${{ runner.os }}-build-${{ env.CACHE_NAME }}-${{ hashFiles('Cargo.lock') }}-
            ${{ runner.os }}-build-${{ env.CACHE_NAME }}-

      - name: Set up toolchain
        shell: bash
        run: |
          rm ${HOME}/.cargo/bin/rustfmt
          rm ${HOME}/.cargo/bin/cargo-fmt
          rustup update

          cargo --version

      - name: Install llvm-tools-preview
        shell: bash
        run: |
          rustup component add llvm-tools-preview

      - name: Get binstall
        shell: bash
        run: |
          archive="cargo-binstall-x86_64-unknown-linux-musl.tgz"
          wget "https://github.com/ryankurte/cargo-binstall/releases/latest/download/${archive}"

          tar -xvf "./${archive}"

          rm "./${archive}"

          mv ./cargo-binstall ~/.cargo/bin/

      - name: Install nextest, custom test runner, with native support for junit
        shell: bash
        run: |
          cargo binstall --no-confirm cargo-nextest;

      - name: Install grcov
        shell: bash
        run: |
          cargo binstall --no-confirm grcov --pkg-url "{ repo }/releases/download/v{ version }/{ name }-{ target }.tar.bz2" --pkg-fmt tbz2 --bin-dir "{ bin }";

      - name: Build with instrumentation support
        shell: bash
        env:
          RUSTFLAGS: "-C instrument-coverage"
        run: |
          cargo build --all-targets --workspace --verbose

      - name: Run nextest
        shell: bash
        id: tests
        env:
          RUSTFLAGS: "-C instrument-coverage"
          LLVM_PROFILE_FILE: "profiling/profile-%p-%m.profraw"
        run: |
          cargo nextest run --profile ci --no-fail-fast --all-targets --workspace
        continue-on-error: true

      - name: Upload test results
        uses: EnricoMi/publish-unit-test-result-action@46ab8d49369d898e381a607119161771bc65c2a6 # tag=v2.2.0
        with:
          check_name: Test results
          github_token: ${{ secrets.GITHUB_TOKEN }}
          junit_files: reports/results.xml

      - name: Run grcov
        shell: bash
        run: |
          grcov $(find profiling -name "profile-*.profraw" -print) --source-dir . --binary-path ./target/debug/ --output-type lcov --branch --ignore-not-existing --llvm --keep-only 'src/**' --keep-only 'tests/**' --output-path ./reports/lcov.info

      - name: Upload to CodeCov
        uses: codecov/codecov-action@d9f34f8cd5cb3b3eb79b3e4b5dae3a16df499a70 # tag=v3.1.1
        with:
          token: ${{ secrets.CODECOV_TOKEN }}
          directory: reports
          fail_ci_if_error: true

      - name: Setup Code Climate Test Reporter
        shell: bash
        run: |
          # download test reporter as a static binary
          curl -L https://codeclimate.com/downloads/test-reporter/test-reporter-latest-linux-amd64 > ./cc-test-reporter
          chmod +x ./cc-test-reporter

      - name: Run Code Climate Test Reporter
        shell: bash
        env:
          CC_TEST_REPORTER_ID: ${{secrets.CC_TEST_REPORTER_ID}}
        run: |
          ./cc-test-reporter format-coverage reports/lcov.info --input-type lcov --output reports/codeclimate.json
          ./cc-test-reporter upload-coverage --input reports/codeclimate.json

      - name: Fail if tests failed
        shell: bash
        if: steps.tests.outcome != 'success'
        run: |
          # the test reporter we use (or any for that matter)
          # all show a report. But we cannot depend on that report because
          # we don't know which subsection it belongs in GitHub
          # so we explicitly fail this one
          # which will fail All Done
          exit 1;

  cargo-clippy-and-report:
    name: Cargo clippy (and report)
    runs-on: ubuntu-latest
    needs:
      - changes
    if: |
      (github.event_name == 'pull_request' && needs.changes.outputs.code == 'true')
    steps:
      - name: Checkout
        uses: actions/checkout@755da8c3cf115ac066823e79a1e1788f8940201b # v3.2.0

      - name: Cache dependencies
        uses: actions/cache@4723a57e26efda3a62cbde1812113b730952852d # v3.2.2
        env:
          CACHE_NAME: cargo-cache-dependencies
        with:
          path: |
            ~/.cargo
            ./target
          key: ${{ runner.os }}-build-${{ env.CACHE_NAME }}-${{ hashFiles('Cargo.lock') }}-clippy
          restore-keys: |
            ${{ runner.os }}-build-${{ env.CACHE_NAME }}-${{ hashFiles('Cargo.lock') }}-
            ${{ runner.os }}-build-${{ env.CACHE_NAME }}-

      - name: Set up toolchain
        shell: bash
        run: |
          rm ${HOME}/.cargo/bin/rustfmt
          rm ${HOME}/.cargo/bin/cargo-fmt
          rustup update

          cargo --version

      - name: Run Clippy for GitHub Actions report
        uses: actions-rs-plus/clippy-check@d3158729e2091573afea215970ad42db9dcf1e4e
        with:
          args: --workspace --all-targets --all-features -- --deny clippy::all --deny clippy::pedantic --deny clippy::cargo

  docker-build:
    name: Build Docker container
    runs-on: ubuntu-latest
    needs:
      - calculate-version
    outputs:
      image_id: ${{ steps.build.outputs.imageid }}
    steps:
      - name: Checkout
        uses: actions/checkout@755da8c3cf115ac066823e79a1e1788f8940201b # v3.2.0

      - name: Set the Cargo.toml version before we copy in the data into the Docker container
        shell: bash
        run: |
          ./.github/scripts/update-version.sh ${{ needs.calculate-version.outputs.version }}

      - name: Set up Docker Buildx
        id: buildx
        uses: docker/setup-buildx-action@8c0edbc76e98fa90f69d9a2c020dcb50019dc325 # tag=v2.2.1

      # TODO validate no changes between github.event.pull_request.head.sha and the actual current sha (representing the hypothetical merge)

      # Extract metadata (tags, labels) for Docker
      # https://github.com/docker/metadata-action
      - name: Extract Docker metadata
        id: meta
        uses: docker/metadata-action@57396166ad8aefe6098280995947635806a0e6ea # tag=v4.1.1
        with:
          images: ${{ env.REGISTRY }}/${{ env.IMAGE_NAME }}
          tags: |
            type=ref,event=pr,suffix=-latest
            type=raw,value=pr-${{ github.event.pull_request.base.sha }}-${{ github.event.pull_request.head.sha }}
          labels: |
            org.opencontainers.image.version=pr-${{ github.event.number }}
            org.opencontainers.image.source=${{ github.event.pull_request.html_url }}

      - name: Log into registry ${{ env.REGISTRY }}
        uses: docker/login-action@f4ef78c080cd8ba55a85445d5b36e214a81df20a # tag=v2.1.0
        with:
          registry: ${{ env.REGISTRY }}
          username: ${{ github.actor }}
          password: ${{ secrets.GITHUB_TOKEN }}

      - name: Lowercase the image name
        shell: bash
        run: |
          echo "IMAGE_NAME=${IMAGE_NAME,,}" >> ${GITHUB_ENV}

      - name: Build Docker image
        uses: docker/build-push-action@c56af957549030174b10d6867f20e78cfd7debc5 # tag=v3.2.0
        id: build
        with:
          context: .
          # this container is THE PR's artifact, and we will re-tag it
          # once the PR has been accepted
          tags: ${{ steps.meta.outputs.tags }}
          labels: ${{ steps.meta.outputs.labels }}
          cache-from: type=registry,ref=${{ env.REGISTRY }}/${{ env.IMAGE_NAME }}:buildcache
          cache-to: type=registry,ref=${{ env.REGISTRY }}/${{ env.IMAGE_NAME }}:buildcache,mode=max
          outputs: type=docker,dest=${{ env.DOCKER_IMAGE_TAR_LOCATION }}

      - name: Upload artifact
        uses: actions/upload-artifact@83fd05a356d7e2593de66fc9913b3002723633cb # tag=v3.1.1
        with:
          name: ${{ env.DOCKER_IMAGE_ARTIFACT_NAME }}
          path: ${{ env.DOCKER_IMAGE_TAR_LOCATION }}

  docker-integration-test:
    name: Docker integration test
    runs-on: ubuntu-latest
    needs:
      - changes
      - docker-build
    if: |
      (needs.changes.outputs.code == 'true')
    steps:
      - name: Checkout
        uses: actions/checkout@93ea575cb5d8a053eaa0ac8fa3b40d7e05a33cc8 # tag=v3.1.0

      - name: Set up Docker Buildx
        uses: docker/setup-buildx-action@8c0edbc76e98fa90f69d9a2c020dcb50019dc325 # tag=v2.2.1

      - name: Download artifact
        uses: actions/download-artifact@9782bd6a9848b53b110e712e20e42d89988822b7 # tag=v3.0.1
        with:
          name: ${{ env.DOCKER_IMAGE_ARTIFACT_NAME }}
          path: ${{ env.DOCKER_IMAGE_OUTPUT_LOCATION }}

      - name: Load image from artifact
        shell: bash
        run: |
          docker load --input ${{ env.DOCKER_IMAGE_TAR_LOCATION }}

      - name: Run integration tests
        shell: bash
        env:
          DOCKER_BUILDKIT: "1" # https://github.com/moby/buildkit/issues/1945#issuecomment-763705334
          IMAGE_ID_WITH_SHA256: ${{ needs.docker-build.outputs.image_id_with_sha256 }}
        run: |
          # IMAGE_ID_WITH_SHA256 looks like sha256:f08ahdsfar3akjflakjdsf
          # we only need the second part so we're splitting it at the :
          export IMAGE_ID=${IMAGE_ID_WITH_SHA256#*:}
          cd integration-tests
          ./tests.sh

  docker-publish:
    name: Publish Docker container
    runs-on: ubuntu-latest
    needs:
      - cargo-build
      - cargo-fmt
      - cargo-test-and-report
      - cargo-clippy-and-report
      - docker-build
      - docker-integration-test
    if: ${{ github.repository == 'kristof-mattei/autoheal-rs' && github.event_name == 'pull_request' }}
    steps:
      - name: Set up Docker Buildx
        uses: docker/setup-buildx-action@8c0edbc76e98fa90f69d9a2c020dcb50019dc325 # tag=v2.2.1

      - name: Download artifact
        uses: actions/download-artifact@9782bd6a9848b53b110e712e20e42d89988822b7 # tag=v3.0.1
        with:
          name: ${{ env.DOCKER_IMAGE_ARTIFACT_NAME }}
          path: ${{ env.DOCKER_IMAGE_OUTPUT_LOCATION }}

      - name: Log into registry ${{ env.REGISTRY }}
        uses: docker/login-action@f4ef78c080cd8ba55a85445d5b36e214a81df20a # tag=v2.1.0
        with:
          registry: ${{ env.REGISTRY }}
          username: ${{ github.actor }}
          password: ${{ secrets.GITHUB_TOKEN }}

      - name: Load image from artifact
        shell: bash
        run: |
          docker load --input ${{ env.DOCKER_IMAGE_TAR_LOCATION }}

      - name: Push image with all tags
        shell: bash
        run: |
          docker push ${REGISTRY,,}/${IMAGE_NAME,,} --all-tags

  all-done:
    name: All done
    # this is the job that should be marked as required on GitHub. It's the only one that'll reliably trigger
    # when any upstream fails: success
    # when all upstream skips: pass
    # when all upstream success: success
    # combination of upstream skip and success: success
    runs-on: ubuntu-latest
    needs:
      - calculate-version
      - cargo-build
      - cargo-fmt
      - cargo-clippy-and-report
      - cargo-test-and-report
      - docker-build
      - docker-publish
    if: ${{ always() }}
    steps:
      - name: Fail!
        shell: bash
        if: ${{ contains(needs.*.result, 'failure') || contains(needs.*.result, 'cancelled') }}
        run: |
          echo "One / more upstream failed or was cancelled. Failing job..."

          exit 1

      - name: Success!
        shell: bash
        run: |
          echo "Great success!"<|MERGE_RESOLUTION|>--- conflicted
+++ resolved
@@ -195,28 +195,6 @@
         run: |
           cargo fmt --all -- --check --verbose
 
-<<<<<<< HEAD
-=======
-  docker-integration-test:
-    name: Docker integration test
-    runs-on: ubuntu-latest
-    needs:
-      - changes
-    if: |
-      (needs.changes.outputs.code == 'true')
-    steps:
-      - name: Checkout
-        uses: actions/checkout@755da8c3cf115ac066823e79a1e1788f8940201b # v3.2.0
-
-      - name: Run integration tests
-        shell: bash
-        env:
-          DOCKER_BUILDKIT: "1" # https://github.com/moby/buildkit/issues/1945#issuecomment-763705334
-        run: |
-          cd integration-tests
-          ./tests.sh
-
->>>>>>> 5b34d228
   cargo-test-and-report:
     name: Cargo test (and report)
     runs-on: ubuntu-latest
