--- conflicted
+++ resolved
@@ -416,10 +416,7 @@
 
       - name: Build Docker image
         uses: docker/build-push-action@2eb1c1961a95fc15694676618e422e8ba1d63825 # v4.1.1
-<<<<<<< HEAD
         id: build
-=======
->>>>>>> 5221b19b
         with:
           build-args: |
             APPLICATION_NAME=${{ env.APPLICATION_NAME }}
