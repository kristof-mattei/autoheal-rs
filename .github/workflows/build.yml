--- conflicted
+++ resolved
@@ -21,7 +21,7 @@
   BUILD_DOCKER_CONTAINER: true
   # Use docker.io for Docker Hub if empty
   REGISTRY: ghcr.io
-  APPLICATION_NAME: rust-end-to-end-application
+  APPLICATION_NAME: autoheal-rs
   # github.repository as <account>/<repo>
   IMAGE_NAME: ${{ github.repository }}
   # just a name, but storing it separately as we're nice people
@@ -482,13 +482,9 @@
       - cargo-test-and-report
       - cargo-clippy-and-report
       - docker-build
-<<<<<<< HEAD
       - docker-integration-test
-    if: github.repository == 'kristof-mattei/autoheal-rs' && github.event_name == 'pull_request'
-=======
     # Check if the event is not triggered by a fork
     if: github.event.pull_request.head.repo.full_name == github.repository && github.event_name == 'pull_request'
->>>>>>> ee94985b
     steps:
       - name: Set up Docker Buildx
         uses: docker/setup-buildx-action@6a58db7e0d21ca03e6c44877909e80e45217eed2 # v2.6.0
