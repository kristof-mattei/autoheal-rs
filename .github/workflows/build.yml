# yaml-language-server: $schema=https://json.schemastore.org/github-workflow.json
name: Build

on:
  push:
    branches:
      - main
  pull_request:
    branches:
      - main

permissions:
  contents: read
  checks: write
  pull-requests: write
  issues: write
  packages: write

env:
  CARGO_TERM_COLOR: always
  # set this to true in GitHub variables to enable building the container
  # HAS_CONTAINER: true
  # Use docker.io for Docker Hub if empty
  REGISTRY: ghcr.io
  # github.repository as <account>/<repo>
  IMAGE_NAME: ${{ github.repository }}
  # just a name, but storing it separately as we're nice people
  RUSTFLAGS: --deny=warnings

concurrency:
  # each new commit to a PR runs this workflow
  # so we need to avoid a long running older one from overwriting the "pr-<number>-latest"
  group: "${{ github.workflow }} @ ${{ github.ref_name }}"
  cancel-in-progress: true

jobs:
  repo-has-container:
    name: Repo has container?
    runs-on: ubuntu-latest
    outputs:
      has_container: ${{ steps.determine.outputs.has_container }}

    steps:
      - name: Repo has docker container?
        shell: bash
        id: determine
        run: |
          HAS_CONTAINER="${{ vars.HAS_CONTAINER }}"
          echo "has_container=${HAS_CONTAINER:-false}" >> ${GITHUB_OUTPUT}

  changes:
    name: Detect changes
    runs-on: ubuntu-latest
    outputs:
      code: ${{ steps.filter.outputs.code }}
    steps:
      - name: Checkout
        uses: actions/checkout@692973e3d937129bcbf40652eb9f2f61becf3332 # v4.1.7
        with:
          show-progress: false

      - name: Check if we actually made changes
        uses: dorny/paths-filter@de90cc6fb38fc0963ad72b210f1f284cd68cea36 # v3.0.2
        id: filter
        with:
          token: ${{ secrets.GITHUB_TOKEN }}
          filters: .github/file-filters.yml

  calculate-version:
    name: Calculate version
    runs-on: ubuntu-latest
    needs:
      - changes
      - repo-has-container
    outputs:
      version: ${{ steps.version.outputs.next_version }}
    if: |
      github.event_name == 'pull_request' &&
      fromJSON(needs.repo-has-container.outputs.has_container) == true &&
      fromJSON(needs.changes.outputs.code) == true
    steps:
      - name: Checkout
        uses: actions/checkout@692973e3d937129bcbf40652eb9f2f61becf3332 # v4.1.7
        with:
          show-progress: false
          fetch-depth: 0

      - name: Cache dependencies
        uses: actions/cache@0c45773b623bea8c8e75f6c82b208c3cf94ea4f9 # v4.0.2
        env:
          CACHE_NAME: cargo-cache-dependencies
        with:
          path: |
            ~/.cargo
            ./target
          key: ${{ runner.os }}-build-${{ env.CACHE_NAME }}-${{ hashFiles('Cargo.lock') }}-cocogitto
          restore-keys: |
            ${{ runner.os }}-build-${{ env.CACHE_NAME }}-${{ hashFiles('Cargo.lock') }}-
            ${{ runner.os }}-build-${{ env.CACHE_NAME }}-

      - name: Set up mold
        uses: rui314/setup-mold@8de9eea54963d01c1a6c200606257d65bd53bea1 # v1

      - name: Set up toolchain
        shell: bash
        run: |
          rm ${HOME}/.cargo/bin/cargo-fmt
          rm ${HOME}/.cargo/bin/rust-analyzer
          rm ${HOME}/.cargo/bin/rustfmt

          rustup update

          cargo --version

      - name: Get binstall
        shell: bash
        run: |
          cd /tmp
          archive="cargo-binstall-x86_64-unknown-linux-musl.tgz"
          wget "https://github.com/cargo-bins/cargo-binstall/releases/latest/download/${archive}"

          tar -xvf "./${archive}"

          rm "./${archive}"

          mv ./cargo-binstall ~/.cargo/bin/

      - name: Install cocogitto to get the next version number
        shell: bash
        run: |
          cargo binstall --no-confirm cocogitto --target x86_64-unknown-linux-musl --pkg-url "{ repo }/releases/download/{ version }/{ name }-{ version }-{ target }.tar.gz" --bin-dir "{ bin }" --pkg-fmt tgz

      - name: Calculate next version
        shell: bash
        id: version
        run: |
          VERSION="$(cog bump --auto --dry-run || true)"

          if [[ "$VERSION" =~ ^v[0-9]+\.[0-9]+\.[0-9]+$ ]]; then
              echo "New version: ${VERSION}"
          else
              VERSION="$(git tag --points-at "$(git rev-list --tags --max-count=1)" | sort --reverse | head --lines 1)"

              echo "No version generated, defaulting to latest git tag: ${VERSION}"
          fi

          # remove v
          VERSION="${VERSION//v/}"

          # store
          echo "next_version=${VERSION}" >> ${GITHUB_OUTPUT}

  cargo-build:
    name: Cargo build
    runs-on: ubuntu-latest
    needs:
      - changes
    if: |
      github.event_name == 'pull_request' &&
      fromJSON(needs.changes.outputs.code) == true
    steps:
      - name: Checkout
        uses: actions/checkout@692973e3d937129bcbf40652eb9f2f61becf3332 # v4.1.7
        with:
          show-progress: false

      - name: Cache dependencies
        uses: actions/cache@0c45773b623bea8c8e75f6c82b208c3cf94ea4f9 # v4.0.2
        env:
          CACHE_NAME: cargo-cache-dependencies
        with:
          path: |
            ~/.cargo
            ./target
          key: ${{ runner.os }}-build-${{ env.CACHE_NAME }}-${{ hashFiles('Cargo.lock') }}-build
          restore-keys: |
            ${{ runner.os }}-build-${{ env.CACHE_NAME }}-${{ hashFiles('Cargo.lock') }}-
            ${{ runner.os }}-build-${{ env.CACHE_NAME }}-

      - name: Set up mold
        uses: rui314/setup-mold@8de9eea54963d01c1a6c200606257d65bd53bea1 # v1

      - name: Set up toolchain
        shell: bash
        run: |
          rm ${HOME}/.cargo/bin/cargo-fmt
          rm ${HOME}/.cargo/bin/rust-analyzer
          rm ${HOME}/.cargo/bin/rustfmt

          rustup update

          cargo --version

      - name: Build
        shell: bash
        run: |
          cargo build --all-targets --workspace --verbose

  cargo-fmt:
    name: Cargo fmt
    runs-on: ubuntu-latest
    needs:
      - changes
    if: |
      github.event_name == 'pull_request' &&
      fromJSON(needs.changes.outputs.code) == true
    steps:
      - name: Checkout
        uses: actions/checkout@692973e3d937129bcbf40652eb9f2f61becf3332 # v4.1.7
        with:
          show-progress: false

      - name: Cache dependencies
        uses: actions/cache@0c45773b623bea8c8e75f6c82b208c3cf94ea4f9 # v4.0.2
        env:
          CACHE_NAME: cargo-cache-dependencies
        with:
          path: |
            ~/.cargo
            ./target
          key: ${{ runner.os }}-build-${{ env.CACHE_NAME }}-${{ hashFiles('Cargo.lock') }}-fmt
          restore-keys: |
            ${{ runner.os }}-build-${{ env.CACHE_NAME }}-${{ hashFiles('Cargo.lock') }}-
            ${{ runner.os }}-build-${{ env.CACHE_NAME }}-

      - name: Set up mold
        uses: rui314/setup-mold@8de9eea54963d01c1a6c200606257d65bd53bea1 # v1

      - name: Set up toolchain
        shell: bash
        run: |
          rm ${HOME}/.cargo/bin/cargo-fmt
          rm ${HOME}/.cargo/bin/rust-analyzer
          rm ${HOME}/.cargo/bin/rustfmt

          rustup update

          cargo --version

      - name: Check formatting
        shell: bash
        run: |
          cargo fmt --all -- --check --verbose

  cargo-test-and-report:
    name: Cargo test (and report)
    runs-on: ubuntu-latest
    steps:
      - name: Checkout
        uses: actions/checkout@692973e3d937129bcbf40652eb9f2f61becf3332 # v4.1.7
        with:
          show-progress: false

      - name: Cache dependencies
        uses: actions/cache@0c45773b623bea8c8e75f6c82b208c3cf94ea4f9 # v4.0.2
        env:
          CACHE_NAME: cargo-cache-dependencies
        with:
          path: |
            ~/.cargo
            ./target
          key: ${{ runner.os }}-build-${{ env.CACHE_NAME }}-${{ hashFiles('Cargo.lock') }}-test
          restore-keys: |
            ${{ runner.os }}-build-${{ env.CACHE_NAME }}-${{ hashFiles('Cargo.lock') }}-
            ${{ runner.os }}-build-${{ env.CACHE_NAME }}-

      - name: Set up mold
        uses: rui314/setup-mold@8de9eea54963d01c1a6c200606257d65bd53bea1 # v1

      - name: Set up toolchain
        shell: bash
        run: |
          rm ${HOME}/.cargo/bin/cargo-fmt
          rm ${HOME}/.cargo/bin/rust-analyzer
          rm ${HOME}/.cargo/bin/rustfmt

          rustup update

          cargo --version

      - name: Install llvm-tools-preview
        shell: bash
        run: |
          rustup component add llvm-tools-preview

      - name: Get binstall
        shell: bash
        run: |
          archive="cargo-binstall-x86_64-unknown-linux-musl.tgz"
          wget "https://github.com/ryankurte/cargo-binstall/releases/latest/download/${archive}"

          tar -xvf "./${archive}"

          rm "./${archive}"

          mv ./cargo-binstall ~/.cargo/bin/

      - name: Install nextest, custom test runner, with native support for junit
        shell: bash
        run: |
          cargo binstall --no-confirm cargo-nextest;

      - name: Install grcov
        shell: bash
        run: |
          cargo binstall --no-confirm grcov --pkg-url "{ repo }/releases/download/v{ version }/{ name }-{ target }.tar.bz2" --pkg-fmt tbz2 --bin-dir "{ bin }";

      - name: Build with instrumentation support
        shell: bash
        env:
          RUSTFLAGS: "${{ env.RUSTFLAGS }} --allow=warnings -C instrument-coverage"
        run: |
          cargo build --all-targets --all-features --workspace --verbose

      - name: Run nextest
        shell: bash
        id: tests
        env:
          RUSTFLAGS: "${{ env.RUSTFLAGS }} --allow=warnings -C instrument-coverage"
          LLVM_PROFILE_FILE: "profiling/profile-%p-%m.profraw"
        run: |
          cargo nextest run --profile ci --no-fail-fast --all-targets --all-features --workspace
        continue-on-error: true

      - name: Upload test results
        uses: EnricoMi/publish-unit-test-result-action@30eadd5010312f995f0d3b3cff7fe2984f69409e # v2.16.1
        with:
          check_name: Test results
          github_token: ${{ secrets.GITHUB_TOKEN }}
          junit_files: reports/results.xml

      - name: Run grcov
        shell: bash
        run: |
          grcov $(find profiling -name "profile-*.profraw" -print) --source-dir . --binary-path ./target/debug/ --output-type lcov --branch --ignore-not-existing --llvm --keep-only "src/**" --keep-only "tests/**" --output-path ./reports/lcov.info

      - name: Upload coverage results (to Codecov.io)
        uses: codecov/codecov-action@e28ff129e5465c2c0dcc6f003fc735cb6ae0c673 # v4.5.0
        with:
          disable_search: true
          fail_ci_if_error: true
          files: reports/lcov.info
          plugins: ""
          token: ${{ secrets.CODECOV_TOKEN }}

      - name: Fail if tests failed
        shell: bash
        if: |
          steps.tests.outcome != 'success'
        run: |
          # the test reporter we use (or any for that matter)
          # all show a report. But we cannot depend on that report because
          # we don't know which subsection it belongs in GitHub
          # so we explicitly fail this one
          # which will fail All Done
          exit 1;

  cargo-clippy-and-report:
    name: Cargo clippy (and report)
    runs-on: ubuntu-latest
    needs:
      - changes
    if: |
      github.event_name == 'pull_request' &&
      fromJSON(needs.changes.outputs.code) == true
    steps:
      - name: Checkout
        uses: actions/checkout@692973e3d937129bcbf40652eb9f2f61becf3332 # v4.1.7
        with:
          show-progress: false

      - name: Cache dependencies
        uses: actions/cache@0c45773b623bea8c8e75f6c82b208c3cf94ea4f9 # v4.0.2
        env:
          CACHE_NAME: cargo-cache-dependencies
        with:
          path: |
            ~/.cargo
            ./target
          key: ${{ runner.os }}-build-${{ env.CACHE_NAME }}-${{ hashFiles('Cargo.lock') }}-clippy
          restore-keys: |
            ${{ runner.os }}-build-${{ env.CACHE_NAME }}-${{ hashFiles('Cargo.lock') }}-
            ${{ runner.os }}-build-${{ env.CACHE_NAME }}-

      - name: Set up mold
        uses: rui314/setup-mold@8de9eea54963d01c1a6c200606257d65bd53bea1 # v1

      - name: Set up toolchain
        shell: bash
        run: |
          rm ${HOME}/.cargo/bin/cargo-fmt
          rm ${HOME}/.cargo/bin/rust-analyzer
          rm ${HOME}/.cargo/bin/rustfmt

          rustup update

          cargo --version

      - name: Run Clippy for GitHub Actions report
        uses: actions-rs-plus/clippy-check@30fef0f891edb491831cd248156cfb18d7d12fda # v2.2.0
        with:
          args: --workspace --all-targets --all-features --no-deps

  docker-build:
    name: Build Docker container for ${{ matrix.platform.docker }}-${{ matrix.platform.rust }}
    runs-on: ubuntu-latest
    needs:
      - calculate-version
    # if:
    # ... is not needed because calculate-version will not run if we disable building the docker container
    env:
      APPLICATION_NAME: PLACEHOLDER # overridden in step 'Set application name', this is merely to satisfy the linter
      PATH_TO_TAR: PLACEHOLDER # same ^
      PLATFORM_PAIR: PLACEHOLDER # same ^
      PLATFORM_UNIQUE_TAG: PLACEHOLDER # same ^
    strategy:
      fail-fast: false
      matrix:
        platform:
          - docker: linux/amd64
            rust: x86_64-unknown-linux-musl
          - docker: linux/arm64
            rust: aarch64-unknown-linux-musl
    steps:
      - name: Checkout
        uses: actions/checkout@692973e3d937129bcbf40652eb9f2f61becf3332 # v4.1.7
        with:
          show-progress: false

      - name: Prepare name
        run: |
          platform=${{ matrix.platform.docker }}-${{ matrix.platform.rust }}
          echo "PLATFORM_PAIR=${platform//\//-}" >> ${GITHUB_ENV}

      - name: Set the Cargo.toml version before we copy in the data into the Docker container
        shell: bash
        run: |
          ./.github/scripts/update-version.sh ${{ needs.calculate-version.outputs.version }}

      - name: Set up Docker Buildx
        uses: docker/setup-buildx-action@d70bba72b1f3fd22344832f00baa16ece964efeb # v3.3.0

      # TODO validate no changes between github.event.pull_request.head.sha and the actual current sha (representing the hypothetical merge)

      - name: Lowercase the image name
        shell: bash
        run: |
          echo "IMAGE_NAME=${IMAGE_NAME,,}" >> ${GITHUB_ENV}

      - name: Set Docker tag
        shell: bash
        run: |
          PLATFORM_UNIQUE_TAG=pr-${{ github.event.pull_request.base.sha }}-${{ github.event.pull_request.head.sha }}-${{ env.PLATFORM_PAIR }}
          echo "PLATFORM_UNIQUE_TAG=${PLATFORM_UNIQUE_TAG##*/}" >> ${GITHUB_ENV}

      # Extract metadata (tags, labels) for Docker
      # https://github.com/docker/metadata-action
      - name: Extract Docker metadata
        uses: docker/metadata-action@8e5442c4ef9f78752691e2d8f8d19755c6f78e81 # v5.5.1
        id: meta
        with:
          images: ${{ env.REGISTRY }}/${{ env.IMAGE_NAME }}
          tags: |
            type=raw,value=${{ env.PLATFORM_UNIQUE_TAG }}
          labels: |
            org.opencontainers.image.version=pr-${{ github.event.number }}
            org.opencontainers.image.source=${{ github.event.pull_request.html_url }}

      - name: Log into registry ${{ env.REGISTRY }}
        uses: docker/login-action@0d4c9c5ea7693da7b068278f7b52bda2a190a446 # v3.2.0
        with:
          registry: ${{ env.REGISTRY }}
          username: ${{ github.actor }}
          password: ${{ secrets.GITHUB_TOKEN }}

      - name: Set application name
        shell: bash
        run: |
          APPLICATION_NAME=${{ github.repository }}
          echo "APPLICATION_NAME=${APPLICATION_NAME##*/}" >> ${GITHUB_ENV}

      - name: Build Docker image
        uses: docker/build-push-action@ca052bb54ab0790a636c9b5f226502c73d547a25 # v5.4.0
        with:
          build-args: |
            APPLICATION_NAME=${{ env.APPLICATION_NAME }}
            TARGET=${{ matrix.platform.rust }}
          context: .
          # this container is THE PR's artifact, and we will re-tag it
          # once the PR has been accepted
          tags: ${{ steps.meta.outputs.tags }}
          labels: ${{ steps.meta.outputs.labels }}
          cache-from: type=registry,ref=${{ env.REGISTRY }}/${{ env.IMAGE_NAME }}:buildcache-${{ env.PLATFORM_PAIR }}
          cache-to: type=registry,ref=${{ env.REGISTRY }}/${{ env.IMAGE_NAME }}:buildcache-${{ env.PLATFORM_PAIR }},mode=max
          platforms: ${{ matrix.platform.docker }}
          outputs: type=docker,dest=/tmp/${{ env.PLATFORM_UNIQUE_TAG }}.tar

      - name: Upload artifact
        uses: actions/upload-artifact@65462800fd760344b1a7b4382951275a0abb4808 # v4.3.3
        with:
          name: containers-${{ env.PLATFORM_PAIR }}
          path: /tmp/${{ env.PLATFORM_UNIQUE_TAG }}.tar
          if-no-files-found: error
          retention-days: 1

  docker-integration-test:
    name: Docker integration test
    runs-on: ubuntu-latest
    needs:
      - changes
      - docker-build
    env:
      TAG: PLACEHOLDER # overridden in step 'Build tag name', this is merely to satisfy the linter
    if: |
      (needs.changes.outputs.code == 'true')
    steps:
      - name: Checkout
        uses: actions/checkout@692973e3d937129bcbf40652eb9f2f61becf3332 # v4.1.7
        with:
          show-progress: false

      - name: Set up Docker Buildx
        uses: docker/setup-buildx-action@d70bba72b1f3fd22344832f00baa16ece964efeb # v3.3.0

      - name: Download artifact
        uses: actions/download-artifact@65a9edc5881444af0b9093a5e628f2fe47ea3b2e # v4.1.7
        with:
          name: containers-linux-amd64-x86_64-unknown-linux-musl
          path: /tmp/containers

      - name: Build tag name
        shell: bash
        run: |
          echo "TAG=pr-${{ github.event.pull_request.base.sha }}-${{ github.event.pull_request.head.sha }}-linux-amd64-x86_64-unknown-linux-musl" >> ${GITHUB_ENV}

      - name: Load image from artifact
        shell: bash
        run: |
          docker load --input /tmp/containers/${{ env.TAG }}.tar

      - name: Run integration tests
        shell: bash
        env:
          DOCKER_BUILDKIT: "1" # https://github.com/moby/buildkit/issues/1945#issuecomment-763705334
        run: |
          IMAGE_ID_WITH_SHA256=$(docker image inspect ${{ env.REGISTRY }}/${{ env.IMAGE_NAME }}:${{ env.TAG }} --format '{{.Id}}')
          # IMAGE_ID_WITH_SHA256 looks like sha256:0ae0dc0eb5fbada1c6083b078a168422b4d67227bb762340857c095008c3cbb3
          # we only need the second part so we're splitting it at the :
          export IMAGE_ID=${IMAGE_ID_WITH_SHA256#*:}
          cd integration-tests
          ./tests.sh

  docker-publish:
    name: Publish Docker container
    runs-on: ubuntu-latest
    needs:
      - cargo-build
      - cargo-fmt
      - cargo-test-and-report
      - cargo-clippy-and-report
      - docker-build
      - docker-integration-test
    # Check if the event is not triggered by a fork
    if: |
      github.event.pull_request.head.repo.full_name == github.repository &&
      github.event_name == 'pull_request'
    steps:
      - name: Set up Docker Buildx
        uses: docker/setup-buildx-action@d70bba72b1f3fd22344832f00baa16ece964efeb # v3.3.0

      - name: Download artifact
        uses: actions/download-artifact@65a9edc5881444af0b9093a5e628f2fe47ea3b2e # v4.1.7
        with:
          path: /tmp/containers
          pattern: containers-*
          merge-multiple: true

      - name: Log into registry ${{ env.REGISTRY }}
        uses: docker/login-action@0d4c9c5ea7693da7b068278f7b52bda2a190a446 # v3.2.0
        with:
          registry: ${{ env.REGISTRY }}
          username: ${{ github.actor }}
          password: ${{ secrets.GITHUB_TOKEN }}

      - name: Lowercase the image name
        shell: bash
        run: |
          echo "IMAGE_NAME=${IMAGE_NAME,,}" >> ${GITHUB_ENV}

      - name: Load images from artifacts
        shell: bash
        run: |
          ls -l /tmp/containers/
          for container in /tmp/containers/*
          do
            echo $container
            docker load --input $container
            tag=$(basename -- $container .tar)
            echo ${{ env.REGISTRY }}/${{ env.IMAGE_NAME }}@sha256:${tag}
            docker push ${{ env.REGISTRY }}/${{ env.IMAGE_NAME }}:${tag}
          done

      - name: Extract Docker metadata
        uses: docker/metadata-action@8e5442c4ef9f78752691e2d8f8d19755c6f78e81 # v5.5.1
        id: meta
        with:
          images: ${{ env.REGISTRY }}/${{ env.IMAGE_NAME }}
          tags: |
            type=ref,event=pr,suffix=-latest
            type=raw,value=pr-${{ github.event.pull_request.base.sha }}-${{ github.event.pull_request.head.sha }}

      - name: Merge images
        shell: bash
        working-directory: /tmp/containers
        run: |
          # all files in dir
          platform_tags=(*)

          # yeet extension
          platform_tags=${platform_tags[@]%.tar}

          new_tags="${{ join(steps.meta.outputs.tags, ' ') }}"
          new_tags=$(printf -- '--tag %s ' $new_tags)

          expanded_platform_tags=$(printf '${{ env.REGISTRY }}/${{ env.IMAGE_NAME }}:%s ' $platform_tags)

          docker buildx imagetools create $new_tags $expanded_platform_tags

          for new_tag in $(echo "${{ join(steps.meta.outputs.tags, ' ') }}"); do
            docker buildx imagetools inspect --raw $new_tag
          done

  all-done:
    name: All done
    # this is the job that should be marked as required on GitHub. It's the only one that'll reliably trigger
    # when any upstream fails: success
    # when all upstream skips: pass
    # when all upstream success: success
    # combination of upstream skip and success: success
    runs-on: ubuntu-latest
    needs:
      - calculate-version
      - cargo-build
      - cargo-fmt
      - cargo-clippy-and-report
      - cargo-test-and-report
      - docker-build
      - docker-publish
<<<<<<< HEAD
      - docker-integration-test
    if: always()
=======
    if: |
      always()
>>>>>>> 91112a2c
    steps:
      - name: Fail!
        shell: bash
        if: |
          contains(needs.*.result, 'failure') ||
          contains(needs.*.result, 'cancelled')
        run: |
          echo "One / more upstream failed or was cancelled. Failing job..."

          exit 1

      - name: Success!
        shell: bash
        run: |
          echo "Great success!"<|MERGE_RESOLUTION|>--- conflicted
+++ resolved
@@ -646,13 +646,9 @@
       - cargo-test-and-report
       - docker-build
       - docker-publish
-<<<<<<< HEAD
       - docker-integration-test
-    if: always()
-=======
     if: |
       always()
->>>>>>> 91112a2c
     steps:
       - name: Fail!
         shell: bash
