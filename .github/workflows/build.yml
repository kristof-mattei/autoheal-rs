# yaml-language-server: $schema=https://json.schemastore.org/github-workflow.json
name: Build

on:
  push:
    branches:
      - main
  pull_request:
    branches:
      - main

permissions:
  contents: read
  checks: write
  pull-requests: write
  issues: write
  packages: write

env:
  CARGO_TERM_COLOR: always
  # set this to true in GitHub variables to enable building the container
  # HAS_CONTAINER: true
  # Use docker.io for Docker Hub if empty
  REGISTRY: ghcr.io
  # github.repository as <account>/<repo>
  IMAGE_NAME: ${{ github.repository }}
  # just a name, but storing it separately as we're nice people
  RUSTFLAGS: --deny=warnings

concurrency:
  # each new commit to a PR runs this workflow
  # so we need to avoid a long running older one from overwriting the "pr-<number>-latest"
  group: "${{ github.workflow }} @ ${{ github.ref_name }}"
  cancel-in-progress: true

jobs:
  repo-has-container:
    name: Repo has container?
    runs-on: ubuntu-latest
    outputs:
      has_container: ${{ steps.determine.outputs.has_container }}

    steps:
      - name: Repo has docker container?
        shell: bash
        id: determine
        run: |
          HAS_CONTAINER="${{ vars.HAS_CONTAINER }}"
          echo "has_container=${HAS_CONTAINER:-false}" >> ${GITHUB_OUTPUT}

  changes:
    name: Detect changes
    runs-on: ubuntu-latest
    outputs:
      code: ${{ steps.filter.outputs.code }}
    steps:
      - name: Checkout
        uses: actions/checkout@9bb56186c3b09b4f86b1c65136769dd318469633 # v4.1.2
        with:
          show-progress: false

      - name: Check if we actually made changes
        uses: dorny/paths-filter@de90cc6fb38fc0963ad72b210f1f284cd68cea36 # v3.0.2
        id: filter
        with:
          token: ${{ secrets.GITHUB_TOKEN }}
          filters: .github/file-filters.yml

  calculate-version:
    name: Calculate version
    runs-on: ubuntu-latest
    needs:
      - changes
      - repo-has-container
    outputs:
      version: ${{ steps.version.outputs.next_version }}
    if: |
      github.event_name == 'pull_request' &&
      fromJSON(needs.repo-has-container.outputs.has_container) == true &&
      fromJSON(needs.changes.outputs.code) == true
    steps:
      - name: Checkout
        uses: actions/checkout@9bb56186c3b09b4f86b1c65136769dd318469633 # v4.1.2
        with:
          show-progress: false
          fetch-depth: 0

      - name: Cache dependencies
        uses: actions/cache@0c45773b623bea8c8e75f6c82b208c3cf94ea4f9 # v4.0.2
        env:
          CACHE_NAME: cargo-cache-dependencies
        with:
          path: |
            ~/.cargo
            ./target
          key: ${{ runner.os }}-build-${{ env.CACHE_NAME }}-${{ hashFiles('Cargo.lock') }}-cocogitto
          restore-keys: |
            ${{ runner.os }}-build-${{ env.CACHE_NAME }}-${{ hashFiles('Cargo.lock') }}-
            ${{ runner.os }}-build-${{ env.CACHE_NAME }}-

      - name: Set up mold
        uses: rui314/setup-mold@6bebc01caac32fb5251ee64f60cea0322d0e6574 # v1

      - name: Set up toolchain
        shell: bash
        run: |
          rm ${HOME}/.cargo/bin/cargo-fmt
          rm ${HOME}/.cargo/bin/rust-analyzer
          rm ${HOME}/.cargo/bin/rustfmt

          rustup update

          cargo --version

      - name: Get binstall
        shell: bash
        run: |
          cd /tmp
          archive="cargo-binstall-x86_64-unknown-linux-musl.tgz"
          wget "https://github.com/cargo-bins/cargo-binstall/releases/latest/download/${archive}"

          tar -xvf "./${archive}"

          rm "./${archive}"

          mv ./cargo-binstall ~/.cargo/bin/

      - name: Install cocogitto to get the next version number
        shell: bash
        run: |
          cargo binstall --no-confirm cocogitto --target x86_64-unknown-linux-musl --pkg-url "{ repo }/releases/download/{ version }/{ name }-{ version }-{ target }.tar.gz" --bin-dir "{ bin }" --pkg-fmt tgz

      - name: Calculate next version
        shell: bash
        id: version
        run: |
          VERSION="$(cog bump --auto --dry-run || true)"

          if [[ "$VERSION" =~ ^v[0-9]+\.[0-9]+\.[0-9]+$ ]]; then
              echo "New version: ${VERSION}"
          else
              VERSION="$(git tag --points-at "$(git rev-list --tags --max-count=1)" | sort --reverse | head --lines 1)"

              echo "No version generated, defaulting to latest git tag: ${VERSION}"
          fi

          # remove v
          VERSION="${VERSION//v/}"

          # store
          echo "next_version=${VERSION}" >> ${GITHUB_OUTPUT}

  cargo-build:
    name: Cargo build
    runs-on: ubuntu-latest
    needs:
      - changes
    if: |
      github.event_name == 'pull_request' &&
      fromJSON(needs.changes.outputs.code) == true
    steps:
      - name: Checkout
        uses: actions/checkout@9bb56186c3b09b4f86b1c65136769dd318469633 # v4.1.2
        with:
          show-progress: false

      - name: Cache dependencies
        uses: actions/cache@0c45773b623bea8c8e75f6c82b208c3cf94ea4f9 # v4.0.2
        env:
          CACHE_NAME: cargo-cache-dependencies
        with:
          path: |
            ~/.cargo
            ./target
          key: ${{ runner.os }}-build-${{ env.CACHE_NAME }}-${{ hashFiles('Cargo.lock') }}-build
          restore-keys: |
            ${{ runner.os }}-build-${{ env.CACHE_NAME }}-${{ hashFiles('Cargo.lock') }}-
            ${{ runner.os }}-build-${{ env.CACHE_NAME }}-

      - name: Set up mold
        uses: rui314/setup-mold@6bebc01caac32fb5251ee64f60cea0322d0e6574 # v1

      - name: Set up toolchain
        shell: bash
        run: |
          rm ${HOME}/.cargo/bin/cargo-fmt
          rm ${HOME}/.cargo/bin/rust-analyzer
          rm ${HOME}/.cargo/bin/rustfmt

          rustup update

          cargo --version

      - name: Build
        shell: bash
        run: |
          cargo build --all-targets --workspace --verbose

  cargo-fmt:
    name: Cargo fmt
    runs-on: ubuntu-latest
    needs:
      - changes
    if: |
      github.event_name == 'pull_request' &&
      fromJSON(needs.changes.outputs.code) == true
    steps:
      - name: Checkout
        uses: actions/checkout@9bb56186c3b09b4f86b1c65136769dd318469633 # v4.1.2
        with:
          show-progress: false

      - name: Cache dependencies
        uses: actions/cache@0c45773b623bea8c8e75f6c82b208c3cf94ea4f9 # v4.0.2
        env:
          CACHE_NAME: cargo-cache-dependencies
        with:
          path: |
            ~/.cargo
            ./target
          key: ${{ runner.os }}-build-${{ env.CACHE_NAME }}-${{ hashFiles('Cargo.lock') }}-fmt
          restore-keys: |
            ${{ runner.os }}-build-${{ env.CACHE_NAME }}-${{ hashFiles('Cargo.lock') }}-
            ${{ runner.os }}-build-${{ env.CACHE_NAME }}-

      - name: Set up mold
        uses: rui314/setup-mold@6bebc01caac32fb5251ee64f60cea0322d0e6574 # v1

      - name: Set up toolchain
        shell: bash
        run: |
          rm ${HOME}/.cargo/bin/cargo-fmt
          rm ${HOME}/.cargo/bin/rust-analyzer
          rm ${HOME}/.cargo/bin/rustfmt

          rustup update

          cargo --version

      - name: Check formatting
        shell: bash
        run: |
          cargo fmt --all -- --check --verbose

  cargo-test-and-report:
    name: Cargo test (and report)
    runs-on: ubuntu-latest
    needs:
      - changes
    if: fromJSON(needs.changes.outputs.code) == true
    steps:
      - name: Checkout
        uses: actions/checkout@9bb56186c3b09b4f86b1c65136769dd318469633 # v4.1.2
        with:
          show-progress: false

      - name: Cache dependencies
        uses: actions/cache@0c45773b623bea8c8e75f6c82b208c3cf94ea4f9 # v4.0.2
        env:
          CACHE_NAME: cargo-cache-dependencies
        with:
          path: |
            ~/.cargo
            ./target
          key: ${{ runner.os }}-build-${{ env.CACHE_NAME }}-${{ hashFiles('Cargo.lock') }}-test
          restore-keys: |
            ${{ runner.os }}-build-${{ env.CACHE_NAME }}-${{ hashFiles('Cargo.lock') }}-
            ${{ runner.os }}-build-${{ env.CACHE_NAME }}-

      - name: Set up mold
        uses: rui314/setup-mold@6bebc01caac32fb5251ee64f60cea0322d0e6574 # v1

      - name: Set up toolchain
        shell: bash
        run: |
          rm ${HOME}/.cargo/bin/cargo-fmt
          rm ${HOME}/.cargo/bin/rust-analyzer
          rm ${HOME}/.cargo/bin/rustfmt

          rustup update

          cargo --version

      - name: Install llvm-tools-preview
        shell: bash
        run: |
          rustup component add llvm-tools-preview

      - name: Get binstall
        shell: bash
        run: |
          archive="cargo-binstall-x86_64-unknown-linux-musl.tgz"
          wget "https://github.com/ryankurte/cargo-binstall/releases/latest/download/${archive}"

          tar -xvf "./${archive}"

          rm "./${archive}"

          mv ./cargo-binstall ~/.cargo/bin/

      - name: Install nextest, custom test runner, with native support for junit
        shell: bash
        run: |
          cargo binstall --no-confirm cargo-nextest;

      - name: Install grcov
        shell: bash
        run: |
          cargo binstall --no-confirm grcov --pkg-url "{ repo }/releases/download/v{ version }/{ name }-{ target }.tar.bz2" --pkg-fmt tbz2 --bin-dir "{ bin }";

      - name: Build with instrumentation support
        shell: bash
        env:
          RUSTFLAGS: "${{ env.RUSTFLAGS }} --allow=warnings -C instrument-coverage"
        run: |
          cargo build --all-targets --workspace --verbose

      - name: Run nextest
        shell: bash
        id: tests
        env:
          RUSTFLAGS: "${{ env.RUSTFLAGS }} --allow=warnings -C instrument-coverage"
          LLVM_PROFILE_FILE: "profiling/profile-%p-%m.profraw"
        run: |
          cargo nextest run --profile ci --no-fail-fast --all-targets --workspace
        continue-on-error: true

      - name: Upload test results
        uses: EnricoMi/publish-unit-test-result-action@30eadd5010312f995f0d3b3cff7fe2984f69409e # v2.16.1
        with:
          check_name: Test results
          github_token: ${{ secrets.GITHUB_TOKEN }}
          junit_files: reports/results.xml

      - name: Run grcov
        shell: bash
        run: |
          grcov $(find profiling -name "profile-*.profraw" -print) --source-dir . --binary-path ./target/debug/ --output-type lcov --branch --ignore-not-existing --llvm --keep-only "src/**" --keep-only "tests/**" --output-path ./reports/lcov.info

      - name: Upload coverage results (to Codecov.io)
        uses: codecov/codecov-action@7afa10ed9b269c561c2336fd862446844e0cbf71 # v4.2.0
        with:
          file: reports/lcov.info
          token: ${{ secrets.CODECOV_TOKEN }}

      - name: Fail if tests failed
        shell: bash
        if: steps.tests.outcome != 'success'
        run: |
          # the test reporter we use (or any for that matter)
          # all show a report. But we cannot depend on that report because
          # we don't know which subsection it belongs in GitHub
          # so we explicitly fail this one
          # which will fail All Done
          exit 1;

  cargo-clippy-and-report:
    name: Cargo clippy (and report)
    runs-on: ubuntu-latest
    needs:
      - changes
    if: |
      github.event_name == 'pull_request' &&
      fromJSON(needs.changes.outputs.code) == true
    steps:
      - name: Checkout
        uses: actions/checkout@9bb56186c3b09b4f86b1c65136769dd318469633 # v4.1.2
        with:
          show-progress: false

      - name: Cache dependencies
        uses: actions/cache@0c45773b623bea8c8e75f6c82b208c3cf94ea4f9 # v4.0.2
        env:
          CACHE_NAME: cargo-cache-dependencies
        with:
          path: |
            ~/.cargo
            ./target
          key: ${{ runner.os }}-build-${{ env.CACHE_NAME }}-${{ hashFiles('Cargo.lock') }}-clippy
          restore-keys: |
            ${{ runner.os }}-build-${{ env.CACHE_NAME }}-${{ hashFiles('Cargo.lock') }}-
            ${{ runner.os }}-build-${{ env.CACHE_NAME }}-

      - name: Set up mold
        uses: rui314/setup-mold@6bebc01caac32fb5251ee64f60cea0322d0e6574 # v1

      - name: Set up toolchain
        shell: bash
        run: |
          rm ${HOME}/.cargo/bin/cargo-fmt
          rm ${HOME}/.cargo/bin/rust-analyzer
          rm ${HOME}/.cargo/bin/rustfmt

          rustup update

          cargo --version

      - name: Run Clippy for GitHub Actions report
        uses: actions-rs-plus/clippy-check@30fef0f891edb491831cd248156cfb18d7d12fda # v2.2.0
        with:
          args: --workspace --all-targets --all-features --no-deps

  docker-build:
    name: Build Docker container for ${{ matrix.platform.docker }}-${{ matrix.platform.rust }}
    runs-on: ubuntu-latest
    needs:
      - calculate-version
    outputs:
      image_id_with_sha256: ${{ steps.build.outputs.imageid }}
    # if: ... is not needed because calculate-version will not run if we disable building the docker container
    env:
      APPLICATION_NAME: PLACEHOLDER # overridden in step 'Set application name', this is merely to satisfy the linter
      PATH_TO_TAR: PALCEHOLDER # same ^
      PLATFORM_PAIR: PLACEHOLDER # same ^
      PLATFORM_UNIQUE_TAG: PLACEHOLDER # same ^
    strategy:
      fail-fast: false
      matrix:
        platform:
          - docker: linux/amd64
            rust: x86_64-unknown-linux-musl
          - docker: linux/arm64
            rust: aarch64-unknown-linux-musl
    steps:
      - name: Checkout
        uses: actions/checkout@9bb56186c3b09b4f86b1c65136769dd318469633 # v4.1.2
        with:
          show-progress: false

      - name: Prepare name
        run: |
          platform=${{ matrix.platform.docker }}-${{ matrix.platform.rust }}
          echo "PLATFORM_PAIR=${platform//\//-}" >> ${GITHUB_ENV}

      - name: Set the Cargo.toml version before we copy in the data into the Docker container
        shell: bash
        run: |
          ./.github/scripts/update-version.sh ${{ needs.calculate-version.outputs.version }}

      - name: Set up QEMU
        uses: docker/setup-qemu-action@68827325e0b33c7199eb31dd4e31fbe9023e06e3 # v3.0.0

      - name: Set up Docker Buildx
        uses: docker/setup-buildx-action@2b51285047da1547ffb1b2203d8be4c0af6b1f20 # v3.2.0

      # TODO validate no changes between github.event.pull_request.head.sha and the actual current sha (representing the hypothetical merge)

      - name: Lowercase the image name
        shell: bash
        run: |
          echo "IMAGE_NAME=${IMAGE_NAME,,}" >> ${GITHUB_ENV}

      - name: Set Docker tag
        shell: bash
        run: |
          PLATFORM_UNIQUE_TAG=pr-${{ github.event.pull_request.base.sha }}-${{ github.event.pull_request.head.sha }}-${{ env.PLATFORM_PAIR }}
          echo "PLATFORM_UNIQUE_TAG=${PLATFORM_UNIQUE_TAG##*/}" >> ${GITHUB_ENV}

      # Extract metadata (tags, labels) for Docker
      # https://github.com/docker/metadata-action
      - name: Extract Docker metadata
        uses: docker/metadata-action@8e5442c4ef9f78752691e2d8f8d19755c6f78e81 # v5.5.1
        id: meta
        with:
          images: ${{ env.REGISTRY }}/${{ env.IMAGE_NAME }}
          tags: |
            type=raw,value=${{ env.PLATFORM_UNIQUE_TAG }}
          labels: |
            org.opencontainers.image.version=pr-${{ github.event.number }}
            org.opencontainers.image.source=${{ github.event.pull_request.html_url }}

      - name: Log into registry ${{ env.REGISTRY }}
        uses: docker/login-action@e92390c5fb421da1463c202d546fed0ec5c39f20 # v3.1.0
        with:
          registry: ${{ env.REGISTRY }}
          username: ${{ github.actor }}
          password: ${{ secrets.GITHUB_TOKEN }}

      - name: Set application name
        shell: bash
        run: |
          APPLICATION_NAME=${{ github.repository }}
          echo "APPLICATION_NAME=${APPLICATION_NAME##*/}" >> ${GITHUB_ENV}

      - name: Build Docker image
        uses: docker/build-push-action@2cdde995de11925a030ce8070c3d77a52ffcf1c0 # v5.3.0
<<<<<<< HEAD
        # DO NOT REMOVE ME IN A MERGE
=======
>>>>>>> c7c88dd5
        id: build
        with:
          build-args: |
            APPLICATION_NAME=${{ env.APPLICATION_NAME }}
            TARGET=${{ matrix.platform.rust }}
          context: .
          # this container is THE PR's artifact, and we will re-tag it
          # once the PR has been accepted
          tags: ${{ steps.meta.outputs.tags }}
          labels: ${{ steps.meta.outputs.labels }}
          cache-from: type=registry,ref=${{ env.REGISTRY }}/${{ env.IMAGE_NAME }}:buildcache-${{ env.PLATFORM_PAIR }}
          cache-to: type=registry,ref=${{ env.REGISTRY }}/${{ env.IMAGE_NAME }}:buildcache-${{ env.PLATFORM_PAIR }},mode=max
          platforms: ${{ matrix.platform.docker }}
          outputs: type=docker,dest=/tmp/${{ env.PLATFORM_UNIQUE_TAG }}.tar

      - name: Upload artifact
        uses: actions/upload-artifact@5d5d22a31266ced268874388b861e4b58bb5c2f3 # v4.3.1
        with:
          name: containers-${{ env.PLATFORM_PAIR }}
          path: /tmp/${{ env.PLATFORM_UNIQUE_TAG }}.tar
          if-no-files-found: error
          retention-days: 1

  docker-integration-test:
    name: Docker integration test
    runs-on: ubuntu-latest
    needs:
      - changes
      - docker-build
    if: |
      (needs.changes.outputs.code == 'true')
    steps:
      - name: Checkout
        uses: actions/checkout@9bb56186c3b09b4f86b1c65136769dd318469633 # v4.1.2
        with:
          show-progress: false

      - name: Set up Docker Buildx
        uses: docker/setup-buildx-action@2b51285047da1547ffb1b2203d8be4c0af6b1f20 # v3.2.0

      - name: Download artifact
        uses: actions/download-artifact@c850b930e6ba138125429b7e5c93fc707a7f8427 # v4.1.4
        with:
          name: ${{ env.DOCKER_IMAGE_ARTIFACT_NAME }}
          path: ${{ env.DOCKER_IMAGE_OUTPUT_LOCATION }}

      - name: Load image from artifact
        shell: bash
        run: |
          docker load --input ${{ env.DOCKER_IMAGE_TAR_LOCATION }}

      - name: Run integration tests
        shell: bash
        env:
          DOCKER_BUILDKIT: "1" # https://github.com/moby/buildkit/issues/1945#issuecomment-763705334
          IMAGE_ID_WITH_SHA256: ${{ needs.docker-build.outputs.image_id_with_sha256 }}
        run: |
          # IMAGE_ID_WITH_SHA256 looks like sha256:0ae0dc0eb5fbada1c6083b078a168422b4d67227bb762340857c095008c3cbb3
          # we only need the second part so we're splitting it at the :
          export IMAGE_ID=${IMAGE_ID_WITH_SHA256#*:}
          cd integration-tests
          ./tests.sh

  docker-publish:
    name: Publish Docker container
    runs-on: ubuntu-latest
    needs:
      - cargo-build
      - cargo-fmt
      - cargo-test-and-report
      - cargo-clippy-and-report
      - docker-build
      - docker-integration-test
    # Check if the event is not triggered by a fork
    if: github.event.pull_request.head.repo.full_name == github.repository && github.event_name == 'pull_request'
    steps:
      - name: Set up Docker Buildx
        uses: docker/setup-buildx-action@2b51285047da1547ffb1b2203d8be4c0af6b1f20 # v3.2.0

      - name: Download artifact
        uses: actions/download-artifact@c850b930e6ba138125429b7e5c93fc707a7f8427 # v4.1.4
        with:
          path: /tmp/containers
          pattern: containers-*
          merge-multiple: true

      - name: Log into registry ${{ env.REGISTRY }}
        uses: docker/login-action@e92390c5fb421da1463c202d546fed0ec5c39f20 # v3.1.0
        with:
          registry: ${{ env.REGISTRY }}
          username: ${{ github.actor }}
          password: ${{ secrets.GITHUB_TOKEN }}

      - name: Lowercase the image name
        shell: bash
        run: |
          echo "IMAGE_NAME=${IMAGE_NAME,,}" >> ${GITHUB_ENV}

      - name: Load images from artifacts
        shell: bash
        run: |
          ls -l /tmp/containers/
          for container in /tmp/containers/*
          do
            echo $container
            docker load --input $container
            tag=$(basename -- $container .tar)
            echo ${{ env.REGISTRY }}/${{ env.IMAGE_NAME }}@sha256:${tag}
            docker push ${{ env.REGISTRY }}/${{ env.IMAGE_NAME }}:${tag}
          done

      - name: Extract Docker metadata
        uses: docker/metadata-action@8e5442c4ef9f78752691e2d8f8d19755c6f78e81 # v5.5.1
        id: meta
        with:
          images: ${{ env.REGISTRY }}/${{ env.IMAGE_NAME }}
          tags: |
            type=ref,event=pr,suffix=-latest
            type=raw,value=pr-${{ github.event.pull_request.base.sha }}-${{ github.event.pull_request.head.sha }}

      - name: Merge images
        shell: bash
        working-directory: /tmp/containers
        run: |
          # all files in dir
          platform_tags=(*)

          # yeet extension
          platform_tags=${platform_tags[@]%.tar}

          new_tags="${{ join(steps.meta.outputs.tags, ' ') }}"
          new_tags=$(printf -- '--tag %s ' $new_tags)

          expanded_platform_tags=$(printf '${{ env.REGISTRY }}/${{ env.IMAGE_NAME }}:%s ' $platform_tags)

          docker buildx imagetools create $new_tags $expanded_platform_tags

          for new_tag in $(echo "${{ join(steps.meta.outputs.tags, ' ') }}"); do
            docker buildx imagetools inspect --raw $new_tag
          done

  all-done:
    name: All done
    # this is the job that should be marked as required on GitHub. It's the only one that'll reliably trigger
    # when any upstream fails: success
    # when all upstream skips: pass
    # when all upstream success: success
    # combination of upstream skip and success: success
    runs-on: ubuntu-latest
    needs:
      - calculate-version
      - cargo-build
      - cargo-fmt
      - cargo-clippy-and-report
      - cargo-test-and-report
      - docker-build
      - docker-publish
      - docker-integration-test
    if: always()
    steps:
      - name: Fail!
        shell: bash
        if: contains(needs.*.result, 'failure') || contains(needs.*.result, 'cancelled')
        run: |
          echo "One / more upstream failed or was cancelled. Failing job..."

          exit 1

      - name: Success!
        shell: bash
        run: |
          echo "Great success!"<|MERGE_RESOLUTION|>--- conflicted
+++ resolved
@@ -405,8 +405,6 @@
     runs-on: ubuntu-latest
     needs:
       - calculate-version
-    outputs:
-      image_id_with_sha256: ${{ steps.build.outputs.imageid }}
     # if: ... is not needed because calculate-version will not run if we disable building the docker container
     env:
       APPLICATION_NAME: PLACEHOLDER # overridden in step 'Set application name', this is merely to satisfy the linter
@@ -484,11 +482,6 @@
 
       - name: Build Docker image
         uses: docker/build-push-action@2cdde995de11925a030ce8070c3d77a52ffcf1c0 # v5.3.0
-<<<<<<< HEAD
-        # DO NOT REMOVE ME IN A MERGE
-=======
->>>>>>> c7c88dd5
-        id: build
         with:
           build-args: |
             APPLICATION_NAME=${{ env.APPLICATION_NAME }}
@@ -531,20 +524,20 @@
       - name: Download artifact
         uses: actions/download-artifact@c850b930e6ba138125429b7e5c93fc707a7f8427 # v4.1.4
         with:
-          name: ${{ env.DOCKER_IMAGE_ARTIFACT_NAME }}
-          path: ${{ env.DOCKER_IMAGE_OUTPUT_LOCATION }}
+          name: containers-linux-amd64-x86_64-unknown-linux-musl
+          path: /tmp/containers
 
       - name: Load image from artifact
         shell: bash
         run: |
-          docker load --input ${{ env.DOCKER_IMAGE_TAR_LOCATION }}
+          docker load --input /tmp/containers/containers-linux-amd64-x86_64-unknown-linux-musl.tar
 
       - name: Run integration tests
         shell: bash
         env:
           DOCKER_BUILDKIT: "1" # https://github.com/moby/buildkit/issues/1945#issuecomment-763705334
-          IMAGE_ID_WITH_SHA256: ${{ needs.docker-build.outputs.image_id_with_sha256 }}
-        run: |
+        run: |
+          IMAGE_ID_WITH_SHA256=$(docker image inspect ${{ env.REGISTRY }}/${{ env.IMAGE_NAME }}:pr-${{ github.event.pull_request.base.sha }}-${{ github.event.pull_request.head.sha }}-linux-amd64-x86_64-unknown-linux-musl --format '{{.Id}}')
           # IMAGE_ID_WITH_SHA256 looks like sha256:0ae0dc0eb5fbada1c6083b078a168422b4d67227bb762340857c095008c3cbb3
           # we only need the second part so we're splitting it at the :
           export IMAGE_ID=${IMAGE_ID_WITH_SHA256#*:}
