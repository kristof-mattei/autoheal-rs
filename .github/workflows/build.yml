--- conflicted
+++ resolved
@@ -454,10 +454,6 @@
 
       - name: Build Docker image
         uses: docker/build-push-action@2cdde995de11925a030ce8070c3d77a52ffcf1c0 # v5.3.0
-<<<<<<< HEAD
-        id: build
-=======
->>>>>>> 36129662
         with:
           build-args: |
             APPLICATION_NAME=${{ env.APPLICATION_NAME }}
