# yaml-language-server: $schema=https://json.schemastore.org/github-workflow.json
name: Build

on:
  push:
    branches:
      - main
  pull_request:
    branches:
      - main

permissions:
  contents: read
  checks: write
  pull-requests: write
  issues: write
  packages: write

env:
  # set this to true in GitHub variables to enable building the container
  # HAS_CONTAINER: true
  # Use docker.io for Docker Hub if empty
  REGISTRY: ghcr.io
  # github.repository as <account>/<repo>
  IMAGE_NAME: ${{ github.repository }}
  # just a name, but storing it separately as we're nice people
  RUSTFLAGS: --deny=warnings

concurrency:
  # each new commit to a PR runs this workflow
  # so we need to avoid a long running older one from overwriting the "pr-<number>-latest"
  group: "${{ github.workflow }} @ ${{ github.ref_name }}"
  cancel-in-progress: true

jobs:
  repo-has-container:
    name: Repo has container?
    runs-on: ubuntu-latest
    outputs:
      has_container: ${{ steps.determine.outputs.has_container }}

    steps:
      - name: Repo has docker container?
        shell: bash
        id: determine
        run: |
          HAS_CONTAINER="${{ vars.HAS_CONTAINER }}"
          echo "has_container=${HAS_CONTAINER:-false}" >> ${GITHUB_OUTPUT}

  changes:
    name: Detect changes
    runs-on: ubuntu-latest
    outputs:
      code: ${{ steps.filter.outputs.code }}
    steps:
      - name: Checkout
        uses: actions/checkout@11bd71901bbe5b1630ceea73d27597364c9af683 # v4.2.2
        with:
          show-progress: false

      - name: Check if we actually made changes
        uses: dorny/paths-filter@de90cc6fb38fc0963ad72b210f1f284cd68cea36 # v3.0.2
        id: filter
        with:
          token: ${{ secrets.GITHUB_TOKEN }}
          filters: .github/file-filters.yml

  calculate-version:
    name: Calculate version
    runs-on: ubuntu-latest
    needs:
      - changes
      - repo-has-container
    outputs:
      version: ${{ steps.version.outputs.version }}
    if: |
      github.event_name == 'pull_request' &&
      fromJSON(needs.repo-has-container.outputs.has_container) == true &&
      fromJSON(needs.changes.outputs.code) == true
    steps:
      - name: Checkout
        uses: actions/checkout@11bd71901bbe5b1630ceea73d27597364c9af683 # v4.2.2
        with:
          show-progress: false
          fetch-depth: 0

      - name: Cache dependencies
        uses: actions/cache@0c907a75c2c80ebcb7f088228285e798b750cf8f # v4.2.1
        env:
          CACHE_NAME: cargo-cache-dependencies
        with:
          path: |
            ~/.cargo
            ./target
          key: ${{ runner.os }}-build-${{ env.CACHE_NAME }}-${{ hashFiles('Cargo.lock') }}-cocogitto
          restore-keys: |
            ${{ runner.os }}-build-${{ env.CACHE_NAME }}-${{ hashFiles('Cargo.lock') }}-
            ${{ runner.os }}-build-${{ env.CACHE_NAME }}-

      - name: Set up mold
        uses: rui314/setup-mold@f80524ca6eeaa76759b57fb78ddce5d87a20c720 # v1

      - name: Set up toolchain
        shell: bash
        run: |
          rm ${HOME}/.cargo/bin/cargo-fmt
          rm ${HOME}/.cargo/bin/rust-analyzer
          rm ${HOME}/.cargo/bin/rustfmt

          rustup update

          cargo --version

      - name: Get binstall
        shell: bash
        run: |
          cd /tmp
          archive="cargo-binstall-x86_64-unknown-linux-musl.tgz"
          wget "https://github.com/cargo-bins/cargo-binstall/releases/latest/download/${archive}"

          tar -xvf "./${archive}"

          rm "./${archive}"

          mv ./cargo-binstall ~/.cargo/bin/

      - name: Install cocogitto to get the next version number
        shell: bash
        run: |
          cargo binstall --no-confirm cocogitto --target x86_64-unknown-linux-musl --pkg-url "{ repo }/releases/download/{ version }/{ name }-{ version }-{ target }.tar.gz" --bin-dir "{ bin }" --pkg-fmt tgz

      - name: Calculate next version
        shell: bash
        id: version
        run: |
          VERSION="$(cog bump --auto --dry-run || true)"

          if [[ "$VERSION" =~ ^v[0-9]+\.[0-9]+\.[0-9]+$ ]]; then
              echo "New version: ${VERSION}"
          else
              VERSION="v$(cog -v get-version)"

              echo "No version generated, defaulting to latest tag: ${VERSION}"
          fi

          # remove v
          VERSION="${VERSION//v/}"

          # store
          echo "version=${VERSION}" >> ${GITHUB_OUTPUT}

  cargo-build:
    name: Cargo build
    runs-on: ubuntu-latest
    needs:
      - changes
    if: |
      github.event_name == 'pull_request' &&
      fromJSON(needs.changes.outputs.code) == true
    steps:
      - name: Checkout
        uses: actions/checkout@11bd71901bbe5b1630ceea73d27597364c9af683 # v4.2.2
        with:
          show-progress: false

      - name: Cache dependencies
        uses: actions/cache@0c907a75c2c80ebcb7f088228285e798b750cf8f # v4.2.1
        env:
          CACHE_NAME: cargo-cache-dependencies
        with:
          path: |
            ~/.cargo
            ./target
          key: ${{ runner.os }}-build-${{ env.CACHE_NAME }}-${{ hashFiles('Cargo.lock') }}-build
          restore-keys: |
            ${{ runner.os }}-build-${{ env.CACHE_NAME }}-${{ hashFiles('Cargo.lock') }}-
            ${{ runner.os }}-build-${{ env.CACHE_NAME }}-

      - name: Set up mold
        uses: rui314/setup-mold@f80524ca6eeaa76759b57fb78ddce5d87a20c720 # v1

      - name: Set up toolchain
        shell: bash
        run: |
          rm ${HOME}/.cargo/bin/cargo-fmt
          rm ${HOME}/.cargo/bin/rust-analyzer
          rm ${HOME}/.cargo/bin/rustfmt

          rustup update

          cargo --version

      - name: Build
        shell: bash
        run: |
          cargo build --all-targets --workspace --verbose

  cargo-fmt:
    name: Cargo fmt
    runs-on: ubuntu-latest
    needs:
      - changes
    if: |
      github.event_name == 'pull_request' &&
      fromJSON(needs.changes.outputs.code) == true
    steps:
      - name: Checkout
        uses: actions/checkout@11bd71901bbe5b1630ceea73d27597364c9af683 # v4.2.2
        with:
          show-progress: false

      - name: Cache dependencies
        uses: actions/cache@0c907a75c2c80ebcb7f088228285e798b750cf8f # v4.2.1
        env:
          CACHE_NAME: cargo-cache-dependencies
        with:
          path: |
            ~/.cargo
            ./target
          key: ${{ runner.os }}-build-${{ env.CACHE_NAME }}-${{ hashFiles('Cargo.lock') }}-fmt
          restore-keys: |
            ${{ runner.os }}-build-${{ env.CACHE_NAME }}-${{ hashFiles('Cargo.lock') }}-
            ${{ runner.os }}-build-${{ env.CACHE_NAME }}-

      - name: Set up mold
        uses: rui314/setup-mold@f80524ca6eeaa76759b57fb78ddce5d87a20c720 # v1

      - name: Set up toolchain
        shell: bash
        run: |
          rm ${HOME}/.cargo/bin/cargo-fmt
          rm ${HOME}/.cargo/bin/rust-analyzer
          rm ${HOME}/.cargo/bin/rustfmt

          rustup update

          cargo --version

      - name: Check formatting
        shell: bash
        run: |
          cargo fmt --all -- --check --verbose

  cargo-test-and-report:
    name: Cargo test (and report)
    runs-on: ubuntu-latest
    steps:
      - name: Checkout
        uses: actions/checkout@11bd71901bbe5b1630ceea73d27597364c9af683 # v4.2.2
        with:
          show-progress: false

      - name: Cache dependencies
        uses: actions/cache@0c907a75c2c80ebcb7f088228285e798b750cf8f # v4.2.1
        env:
          CACHE_NAME: cargo-cache-dependencies
        with:
          path: |
            ~/.cargo
            ./target
          key: ${{ runner.os }}-build-${{ env.CACHE_NAME }}-${{ hashFiles('Cargo.lock') }}-test
          restore-keys: |
            ${{ runner.os }}-build-${{ env.CACHE_NAME }}-${{ hashFiles('Cargo.lock') }}-
            ${{ runner.os }}-build-${{ env.CACHE_NAME }}-

      - name: Set up mold
        uses: rui314/setup-mold@f80524ca6eeaa76759b57fb78ddce5d87a20c720 # v1

      - name: Set up toolchain
        shell: bash
        run: |
          rm ${HOME}/.cargo/bin/cargo-fmt
          rm ${HOME}/.cargo/bin/rust-analyzer
          rm ${HOME}/.cargo/bin/rustfmt

          rustup update

          cargo --version

      - name: Install llvm-tools-preview
        shell: bash
        run: |
          rustup component add llvm-tools-preview

      - name: Get binstall
        shell: bash
        run: |
          archive="cargo-binstall-x86_64-unknown-linux-musl.tgz"
          wget "https://github.com/cargo-bins/cargo-binstall/releases/latest/download/${archive}"

          tar -xvf "./${archive}"

          rm "./${archive}"

          mv ./cargo-binstall ~/.cargo/bin/

      - name: Install nextest, custom test runner, with native support for junit
        shell: bash
        run: |
          cargo binstall --no-confirm cargo-nextest;

      - name: Install grcov
        shell: bash
        run: |
          cargo binstall --no-confirm grcov --pkg-url "{ repo }/releases/download/v{ version }/{ name }-{ target }.tar.bz2" --pkg-fmt tbz2 --bin-dir "{ bin }";

      - name: Build with instrumentation support
        shell: bash
        env:
          RUSTFLAGS: "${{ env.RUSTFLAGS }} --allow=warnings -C instrument-coverage"
        run: |
          cargo build --all-targets --all-features --workspace --verbose

      - name: Run nextest
        shell: bash
        id: tests
        env:
          RUSTFLAGS: "${{ env.RUSTFLAGS }} --allow=warnings -C instrument-coverage"
          LLVM_PROFILE_FILE: "profiling/profile-%p-%m.profraw"
        run: |
          cargo nextest run --profile ci --no-fail-fast --all-targets --all-features --workspace
        continue-on-error: true

      - name: Upload test results
        uses: EnricoMi/publish-unit-test-result-action@170bf24d20d201b842d7a52403b73ed297e6645b # v2.18.0
        with:
          check_name: Test results
          github_token: ${{ secrets.GITHUB_TOKEN }}
          junit_files: reports/results.xml

      - name: Run grcov
        shell: bash
        run: |
          grcov $(find profiling -name "profile-*.profraw" -print) --source-dir . --binary-path ./target/debug/ --output-type lcov --branch --ignore-not-existing --llvm --keep-only "src/**" --keep-only "tests/**" --output-path ./reports/lcov.info

      - name: Upload coverage results (to Codecov.io)
        uses: codecov/codecov-action@13ce06bfc6bbe3ecf90edbbf1bc32fe5978ca1d3 # v5.3.1
        with:
          disable_search: true
          fail_ci_if_error: true
          files: reports/lcov.info
          plugins: ""
          token: ${{ secrets.CODECOV_TOKEN }}

      - name: Upload test results to Codecov
        uses: codecov/test-results-action@5c441a7bcc06f8706cde90192857d337c5dab8a6 # v1.0.4
        with:
          disable_search: true
          fail_ci_if_error: true
          files: reports/results.xml
          token: ${{ secrets.CODECOV_TOKEN }}

      - name: Fail if tests failed
        shell: bash
        if: |
          steps.tests.outcome != 'success'
        run: |
          # the test reporter we use (or any for that matter)
          # all show a report. But we cannot depend on that report because
          # we don't know which subsection it belongs in GitHub
          # so we explicitly fail this one
          # which will fail All Done
          exit 1;

  cargo-clippy-and-report:
    name: Cargo clippy (and report)
    runs-on: ubuntu-latest
    needs:
      - changes
    if: |
      github.event_name == 'pull_request' &&
      fromJSON(needs.changes.outputs.code) == true
    steps:
      - name: Checkout
        uses: actions/checkout@11bd71901bbe5b1630ceea73d27597364c9af683 # v4.2.2
        with:
          show-progress: false

      - name: Cache dependencies
        uses: actions/cache@0c907a75c2c80ebcb7f088228285e798b750cf8f # v4.2.1
        env:
          CACHE_NAME: cargo-cache-dependencies
        with:
          path: |
            ~/.cargo
            ./target
          key: ${{ runner.os }}-build-${{ env.CACHE_NAME }}-${{ hashFiles('Cargo.lock') }}-clippy
          restore-keys: |
            ${{ runner.os }}-build-${{ env.CACHE_NAME }}-${{ hashFiles('Cargo.lock') }}-
            ${{ runner.os }}-build-${{ env.CACHE_NAME }}-

      - name: Set up mold
        uses: rui314/setup-mold@f80524ca6eeaa76759b57fb78ddce5d87a20c720 # v1

      - name: Set up toolchain
        shell: bash
        run: |
          rm ${HOME}/.cargo/bin/cargo-fmt
          rm ${HOME}/.cargo/bin/rust-analyzer
          rm ${HOME}/.cargo/bin/rustfmt

          rustup update

          cargo --version

      - name: Run Clippy for GitHub Actions report
        uses: actions-rs-plus/clippy-check@0d83844d8ff1a67b11d384d9dd6adcdcf142a8a7 # v2.2.1
        with:
          args: --workspace --all-targets --all-features --no-deps

  docker-build:
    name: Build Docker container
    runs-on: ubuntu-latest
    needs:
      - calculate-version
    # if:
    # ... is not needed because calculate-version will not run if we disable building the docker container
    env:
      APPLICATION_NAME: PLACEHOLDER # overridden in step 'Set application name', this is merely to satisfy the linter
      PATH_TO_TAR: PLACEHOLDER # same ^
      UNIQUE_TAG: PLACEHOLDER # same ^
    steps:
      - name: Checkout
        uses: actions/checkout@11bd71901bbe5b1630ceea73d27597364c9af683 # v4.2.2
        with:
          show-progress: false

      - name: Cache dependencies
        uses: actions/cache@0c907a75c2c80ebcb7f088228285e798b750cf8f # v4.2.1
        env:
          CACHE_NAME: cargo-cache-dependencies
        with:
          path: |
            ~/.cargo
            ./target
          key: ${{ runner.os }}-build-${{ env.CACHE_NAME }}-${{ hashFiles('Cargo.lock') }}-test
          restore-keys: |
            ${{ runner.os }}-build-${{ env.CACHE_NAME }}-${{ hashFiles('Cargo.lock') }}-
            ${{ runner.os }}-build-${{ env.CACHE_NAME }}-

      - name: Set up mold
        uses: rui314/setup-mold@f80524ca6eeaa76759b57fb78ddce5d87a20c720 # v1

      - name: Set up toolchain
        shell: bash
        run: |
          rm ${HOME}/.cargo/bin/cargo-fmt
          rm ${HOME}/.cargo/bin/rust-analyzer
          rm ${HOME}/.cargo/bin/rustfmt

          rustup update

          cargo --version

      - name: Get binstall
        shell: bash
        run: |
          archive="cargo-binstall-x86_64-unknown-linux-musl.tgz"
          wget "https://github.com/cargo-bins/cargo-binstall/releases/latest/download/${archive}"

          tar -xvf "./${archive}"

          rm "./${archive}"

          mv ./cargo-binstall ~/.cargo/bin/

      - name: Install cargo-edit to do set-version
        shell: bash
        run: |
          cargo binstall cargo-edit

      - name: Set the Cargo.toml version before we copy in the data into the Docker container
        shell: bash
        run: |
          cargo set-version ${{ needs.calculate-version.outputs.version }}

      - name: Set up Docker Buildx
        uses: docker/setup-buildx-action@f7ce87c1d6bead3e36075b2ce75da1f6cc28aaca # v3.9.0

      # TODO validate no changes between github.event.pull_request.head.sha and the actual current sha (representing the hypothetical merge)

      - name: Lowercase the image name
        shell: bash
        run: |
          echo "IMAGE_NAME=${IMAGE_NAME,,}" >> ${GITHUB_ENV}

      - name: Set Docker tag
        shell: bash
        run: |
          UNIQUE_TAG=pr-${{ github.event.pull_request.base.sha }}-${{ github.event.pull_request.head.sha }}
          echo "UNIQUE_TAG=${UNIQUE_TAG##*/}" >> ${GITHUB_ENV}

      # Extract metadata (tags, labels) for Docker
      # https://github.com/docker/metadata-action
      - name: Extract Docker metadata
        uses: docker/metadata-action@369eb591f429131d6889c46b94e711f089e6ca96 # v5.6.1
        id: meta
        with:
          images: ${{ env.REGISTRY }}/${{ env.IMAGE_NAME }}
          tags: |
            type=raw,value=${{ env.UNIQUE_TAG }}
          labels: |
            org.opencontainers.image.version=pr-${{ github.event.number }}
            org.opencontainers.image.source=${{ github.event.pull_request.html_url }}

      - name: Log into registry ${{ env.REGISTRY }}
        uses: docker/login-action@9780b0c442fbb1117ed29e0efdff1e18412f7567 # v3.3.0
        with:
          registry: ${{ env.REGISTRY }}
          username: ${{ github.actor }}
          password: ${{ secrets.GITHUB_TOKEN }}

      - name: Set application name
        shell: bash
        run: |
          APPLICATION_NAME=${{ github.repository }}
          echo "APPLICATION_NAME=${APPLICATION_NAME##*/}" >> ${GITHUB_ENV}

      - name: Build Docker image
        uses: docker/build-push-action@0adf9959216b96bec444f325f1e493d4aa344497 # v6.14.0
        with:
          build-args: |
            APPLICATION_NAME=${{ env.APPLICATION_NAME }}
          context: .
          # this container is THE PR's artifact, and we will re-tag it
          # once the PR has been accepted
          tags: ${{ steps.meta.outputs.tags }}
          labels: ${{ steps.meta.outputs.labels }}
          cache-from: type=registry,ref=${{ env.REGISTRY }}/${{ env.IMAGE_NAME }}:buildcache-${{ env.APPLICATION_NAME }}
          cache-to: type=registry,ref=${{ env.REGISTRY }}/${{ env.IMAGE_NAME }}:buildcache-${{ env.APPLICATION_NAME }},mode=max
          platforms: linux/amd64, linux/arm64
          outputs: type=oci,dest=/tmp/${{ env.UNIQUE_TAG }}.tar

      - name: Upload artifact
        uses: actions/upload-artifact@4cec3d8aa04e39d1a68397de0c4cd6fb9dce8ec1 # v4.6.1
        with:
          name: container-${{ env.APPLICATION_NAME }}
          path: /tmp/${{ env.UNIQUE_TAG }}.tar
          if-no-files-found: error
          retention-days: 1

  docker-integration-test:
    name: Docker integration test
    runs-on: ubuntu-latest
    needs:
      - changes
      - docker-build
    env:
      TAG: PLACEHOLDER # overridden in step 'Build tag name', this is merely to satisfy the linter
    steps:
      - name: Checkout
        uses: actions/checkout@11bd71901bbe5b1630ceea73d27597364c9af683 # v4.2.2
        with:
          show-progress: false

      - name: Set up Docker Buildx
        uses: docker/setup-buildx-action@f7ce87c1d6bead3e36075b2ce75da1f6cc28aaca # v3.9.0

      - name: Download artifact
        uses: actions/download-artifact@fa0a91b85d4f404e444e00e005971372dc801d16 # v4.1.8
        with:
          name: containers-linux-amd64-x86_64-unknown-linux-musl
          path: /tmp/containers

      - name: Build tag name
        shell: bash
        run: |
          echo "TAG=pr-${{ github.event.pull_request.base.sha }}-${{ github.event.pull_request.head.sha }}-linux-amd64-x86_64-unknown-linux-musl" >> ${GITHUB_ENV}

      - name: Load image from artifact
        shell: bash
        run: |
          docker load --input /tmp/containers/${{ env.TAG }}.tar

      - name: Run integration tests
        shell: bash
        env:
          DOCKER_BUILDKIT: "1" # https://github.com/moby/buildkit/issues/1945#issuecomment-763705334
        run: |
          IMAGE_ID_WITH_SHA256=$(docker image inspect ${{ env.REGISTRY }}/${{ env.IMAGE_NAME }}:${{ env.TAG }} --format '{{.Id}}')
          # IMAGE_ID_WITH_SHA256 looks like sha256:0ae0dc0eb5fbada1c6083b078a168422b4d67227bb762340857c095008c3cbb3
          # we only need the second part so we're splitting it at the :
          export IMAGE_ID=${IMAGE_ID_WITH_SHA256#*:}
          cd integration-tests
          ./tests.sh

  docker-publish:
    name: Publish Docker container
    runs-on: ubuntu-latest
    needs:
      - docker-build
<<<<<<< HEAD
      - docker-integration-test
=======
    env:
      APPLICATION_NAME: PLACEHOLDER # overridden in step 'Set application name', this is merely to satisfy the linter
      UNIQUE_TAG: PLACEHOLDER # same ^
>>>>>>> ffd9c2e4
    # Check if the event is not triggered by a fork
    if: |
      github.event.pull_request.head.repo.full_name == github.repository &&
      github.event_name == 'pull_request'
    steps:
<<<<<<< HEAD
      - name: Set up Docker Buildx
        uses: docker/setup-buildx-action@f7ce87c1d6bead3e36075b2ce75da1f6cc28aaca # v3.9.0

      - name: Download artifact
        uses: actions/download-artifact@fa0a91b85d4f404e444e00e005971372dc801d16 # v4.1.8
=======
      - name: Set up Docker
        uses: docker/setup-docker-action@370a7dad4b8ce8dbf00f9363e1652e5074dd6abe # v4.1.0
>>>>>>> ffd9c2e4
        with:
          daemon-config: |
            {
              "features": {
                "containerd-snapshotter": true
              }
            }

      - name: Log into registry ${{ env.REGISTRY }}
        uses: docker/login-action@9780b0c442fbb1117ed29e0efdff1e18412f7567 # v3.3.0
        with:
          registry: ${{ env.REGISTRY }}
          username: ${{ github.actor }}
          password: ${{ secrets.GITHUB_TOKEN }}

      - name: Lowercase the image name
        shell: bash
        run: |
          echo "IMAGE_NAME=${IMAGE_NAME,,}" >> ${GITHUB_ENV}

      - name: Set application name
        shell: bash
        run: |
          APPLICATION_NAME=${{ github.repository }}
          echo "APPLICATION_NAME=${APPLICATION_NAME##*/}" >> ${GITHUB_ENV}

      - name: Set Docker tag (which is also the filename.tar)
        shell: bash
        run: |
          UNIQUE_TAG=pr-${{ github.event.pull_request.base.sha }}-${{ github.event.pull_request.head.sha }}
          echo "UNIQUE_TAG=${UNIQUE_TAG##*/}" >> ${GITHUB_ENV}

      - name: Extract Docker metadata
        uses: docker/metadata-action@369eb591f429131d6889c46b94e711f089e6ca96 # v5.6.1
        id: meta
        with:
          images: ${{ env.REGISTRY }}/${{ env.IMAGE_NAME }}
          tags: |
            type=ref,event=pr,suffix=-latest
            type=raw,value=${{ env.UNIQUE_TAG }}

      - name: Download artifact
        uses: actions/download-artifact@fa0a91b85d4f404e444e00e005971372dc801d16 # v4.1.8
        id: artifact
        with:
          path: /tmp/container/
          name: container-${{ env.APPLICATION_NAME }}

      - name: Load images from artifacts
        shell: bash
        run: |
          docker load --input ${{ steps.artifact.outputs.download-path }}/${{ env.UNIQUE_TAG }}.tar

      - name: Push image to register
        shell: bash
        run: |
          base_tag=$(printf '${{ env.REGISTRY }}/${{ env.IMAGE_NAME }}:%s ' ${{ env.UNIQUE_TAG }})

          docker push ${base_tag}

      - name: Set new tags on pushed image
        shell: bash
        working-directory: /tmp/container/
        run: |
          new_tags="${{ join(steps.meta.outputs.tags, ' ') }}"
          new_tags=$(printf -- '--tag %s ' $new_tags)

          base_tag=$(printf '${{ env.REGISTRY }}/${{ env.IMAGE_NAME }}:%s ' ${{ env.UNIQUE_TAG }})

          docker buildx imagetools create $new_tags $base_tag

          for new_tag in $(echo "${{ join(steps.meta.outputs.tags, ' ') }}"); do
            echo "${new_tag}:"
            docker buildx imagetools inspect --raw $new_tag
            echo "" # newline
          done

  all-done:
    name: All done
    # this is the job that should be marked as required on GitHub. It's the only one that'll reliably trigger
    # when any upstream fails: success
    # when all upstream skips: pass
    # when all upstream success: success
    # combination of upstream skip and success: success
    runs-on: ubuntu-latest
    needs:
      - calculate-version
      - cargo-build
      - cargo-fmt
      - cargo-clippy-and-report
      - cargo-test-and-report
      - docker-build
      - docker-publish
      - docker-integration-test
    if: |
      always()
    steps:
      - name: Fail!
        shell: bash
        if: |
          contains(needs.*.result, 'failure') ||
          contains(needs.*.result, 'cancelled')
        run: |
          echo "One / more upstream failed or was cancelled. Failing job..."

          exit 1

      - name: Success!
        shell: bash
        run: |
          echo "Great success!"<|MERGE_RESOLUTION|>--- conflicted
+++ resolved
@@ -546,42 +546,68 @@
       - changes
       - docker-build
     env:
-      TAG: PLACEHOLDER # overridden in step 'Build tag name', this is merely to satisfy the linter
+      APPLICATION_NAME: PLACEHOLDER # overridden in step 'Set application name', this is merely to satisfy the linter
+      UNIQUE_TAG: PLACEHOLDER # overridden in step 'Build tag name', this is merely to satisfy the linter
     steps:
       - name: Checkout
         uses: actions/checkout@11bd71901bbe5b1630ceea73d27597364c9af683 # v4.2.2
         with:
           show-progress: false
 
+      - name: Set up Docker
+        uses: docker/setup-docker-action@v4
+        id: docker-setup
+        with:
+          daemon-config: |
+            {
+              "features": {
+                "containerd-snapshotter": true
+              }
+            }
+
       - name: Set up Docker Buildx
         uses: docker/setup-buildx-action@f7ce87c1d6bead3e36075b2ce75da1f6cc28aaca # v3.9.0
 
+      - name: Set application name
+        shell: bash
+        run: |
+          APPLICATION_NAME=${{ github.repository }}
+          echo "APPLICATION_NAME=${APPLICATION_NAME##*/}" >> ${GITHUB_ENV}
+
+      - name: Set Docker tag
+        shell: bash
+        run: |
+          UNIQUE_TAG=pr-${{ github.event.pull_request.base.sha }}-${{ github.event.pull_request.head.sha }}
+          echo "UNIQUE_TAG=${UNIQUE_TAG##*/}" >> ${GITHUB_ENV}
+
       - name: Download artifact
         uses: actions/download-artifact@fa0a91b85d4f404e444e00e005971372dc801d16 # v4.1.8
-        with:
-          name: containers-linux-amd64-x86_64-unknown-linux-musl
-          path: /tmp/containers
-
-      - name: Build tag name
-        shell: bash
-        run: |
-          echo "TAG=pr-${{ github.event.pull_request.base.sha }}-${{ github.event.pull_request.head.sha }}-linux-amd64-x86_64-unknown-linux-musl" >> ${GITHUB_ENV}
+        id: artifact
+        with:
+          path: /tmp/container/
+          name: container-${{ env.APPLICATION_NAME }}
 
       - name: Load image from artifact
         shell: bash
         run: |
-          docker load --input /tmp/containers/${{ env.TAG }}.tar
+          docker load --input ${{ steps.artifact.outputs.download-path }}/${{ env.UNIQUE_TAG }}.tar
 
       - name: Run integration tests
         shell: bash
-        env:
-          DOCKER_BUILDKIT: "1" # https://github.com/moby/buildkit/issues/1945#issuecomment-763705334
-        run: |
-          IMAGE_ID_WITH_SHA256=$(docker image inspect ${{ env.REGISTRY }}/${{ env.IMAGE_NAME }}:${{ env.TAG }} --format '{{.Id}}')
+        run: |
           # IMAGE_ID_WITH_SHA256 looks like sha256:0ae0dc0eb5fbada1c6083b078a168422b4d67227bb762340857c095008c3cbb3
+          IMAGE_ID_WITH_SHA256=$(docker image inspect ${{ env.REGISTRY }}/${{ env.IMAGE_NAME }}:${{ env.UNIQUE_TAG }} --format '{{.Id}}')
+
           # we only need the second part so we're splitting it at the :
           export IMAGE_ID=${IMAGE_ID_WITH_SHA256#*:}
+
+          DOCKER_SOCKET=${{ steps.docker-setup.outputs.sock }}
+
+          # export with unix:// prefix stripped
+          export DOCKER_SOCKET=${DOCKER_SOCKET#"unix://"}
+
           cd integration-tests
+
           ./tests.sh
 
   docker-publish:
@@ -589,28 +615,17 @@
     runs-on: ubuntu-latest
     needs:
       - docker-build
-<<<<<<< HEAD
       - docker-integration-test
-=======
     env:
       APPLICATION_NAME: PLACEHOLDER # overridden in step 'Set application name', this is merely to satisfy the linter
       UNIQUE_TAG: PLACEHOLDER # same ^
->>>>>>> ffd9c2e4
     # Check if the event is not triggered by a fork
     if: |
       github.event.pull_request.head.repo.full_name == github.repository &&
       github.event_name == 'pull_request'
     steps:
-<<<<<<< HEAD
-      - name: Set up Docker Buildx
-        uses: docker/setup-buildx-action@f7ce87c1d6bead3e36075b2ce75da1f6cc28aaca # v3.9.0
-
-      - name: Download artifact
-        uses: actions/download-artifact@fa0a91b85d4f404e444e00e005971372dc801d16 # v4.1.8
-=======
       - name: Set up Docker
-        uses: docker/setup-docker-action@370a7dad4b8ce8dbf00f9363e1652e5074dd6abe # v4.1.0
->>>>>>> ffd9c2e4
+        uses: docker/setup-docker-action@v4
         with:
           daemon-config: |
             {
