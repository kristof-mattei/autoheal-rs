--- conflicted
+++ resolved
@@ -22,11 +22,7 @@
       image: returntocorp/semgrep:1.66.0@sha256:2fd35fa409f209e0fea0c2d72cf1e5b801a607959a93b13d04822bb3b6a9dfe4
 
     steps:
-<<<<<<< HEAD
-      - name: Check out repo
-=======
       - name: Checkout
->>>>>>> 36129662
         uses: actions/checkout@9bb56186c3b09b4f86b1c65136769dd318469633 # v4.1.2
         with:
           show-progress: false
