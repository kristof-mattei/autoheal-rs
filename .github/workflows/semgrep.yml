--- conflicted
+++ resolved
@@ -19,11 +19,7 @@
     runs-on: ubuntu-latest
 
     container:
-<<<<<<< HEAD
-      image: returntocorp/semgrep:1.26.0@sha256:8d7fba41e0ddcd60bf7933aabaa575dc0c36ed4e79760d91859a4ba9915abe6e
-=======
       image: returntocorp/semgrep:1.27.0@sha256:7026020ebb6c1aa477431a2ba550df3ae4d080822e391d03bb816eeac700a36b
->>>>>>> 5221b19b
 
     steps:
       - name: Check out repo
