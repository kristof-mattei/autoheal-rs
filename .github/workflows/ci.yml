--- conflicted
+++ resolved
@@ -867,12 +867,9 @@
       - cargo-fmt
       - cargo-test-and-report
       - docker-build
+      - docker-integration-test
       - docker-publish
-<<<<<<< HEAD
-      - docker-integration-test
-=======
       - docker-attest
->>>>>>> 7ce87c0d
     if: |
       always()
     steps:
