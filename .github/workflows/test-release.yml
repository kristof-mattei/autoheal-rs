name: Test Release

env:
  # Use docker.io for Docker Hub if empty
  REGISTRY: ghcr.io
  # github.repository as <account>/<repo>
  IMAGE_NAME: ${{ github.repository }}

on:
  workflow_dispatch: # releasing is manual as we don't want to release every time

permissions:
  contents: write
  issues: read
  pull-requests: read

jobs:
  test-release:
    name: Test Release
    runs-on: ubuntu-latest
    steps:
      - name: Only on main
        if: |
          github.ref != 'refs/heads/main'
        shell: bash
        run: |
          echo "Only to be executed on main"
          exit 1

      - name: Checkout
        uses: actions/checkout@11bd71901bbe5b1630ceea73d27597364c9af683 # v4.2.2
        with:
          fetch-depth: 0
          show-progress: false

<<<<<<< HEAD
      - name: Setup Node.js
        uses: actions/setup-node@1d0ff469b7ec7b3cb9d8673fde0c81c44821de2a # v4.2.0
=======
      - name: Cache dependencies
        uses: actions/cache@0c907a75c2c80ebcb7f088228285e798b750cf8f # v4.2.1
        env:
          CACHE_NAME: cargo-cache-dependencies
>>>>>>> ffd9c2e4
        with:
          path: |
            ~/.cargo
            ./target
          key: ${{ runner.os }}-build-${{ env.CACHE_NAME }}-${{ hashFiles('Cargo.lock') }}-cocogitto
          restore-keys: |
            ${{ runner.os }}-build-${{ env.CACHE_NAME }}-${{ hashFiles('Cargo.lock') }}-
            ${{ runner.os }}-build-${{ env.CACHE_NAME }}-

      - name: Set up toolchain
        shell: bash
        run: |
          rm ${HOME}/.cargo/bin/cargo-fmt
          rm ${HOME}/.cargo/bin/rust-analyzer
          rm ${HOME}/.cargo/bin/rustfmt

          rustup update

          cargo --version

      - name: Get binstall
        shell: bash
        run: |
          cd /tmp
          archive="cargo-binstall-x86_64-unknown-linux-musl.tgz"
          wget "https://github.com/cargo-bins/cargo-binstall/releases/latest/download/${archive}"

          tar -xvf "./${archive}"

          rm "./${archive}"

          mv ./cargo-binstall ~/.cargo/bin/

      - name: Install cocogitto to get the next version number
        shell: bash
        run: |
          cargo binstall --no-confirm cocogitto --target x86_64-unknown-linux-musl --pkg-url "{ repo }/releases/download/{ version }/{ name }-{ version }-{ target }.tar.gz" --bin-dir "{ bin }" --pkg-fmt tgz

      - name: Bump
        shell: bash
        id: release
        run: |
          git config --global user.name github-actions
          git config --global user.email github-actions@github.com

          cog bump --auto

          VERSION="v$(cog -v get-version)"
          echo "version=$VERSION" >> $GITHUB_OUTPUT

          cog changelog --at ${VERSION} > GITHUB_CHANGELOG.md

          echo "New version: ${VERSION}"

          echo "Changelog: "

          cat GITHUB_CHANGELOG.md<|MERGE_RESOLUTION|>--- conflicted
+++ resolved
@@ -33,15 +33,10 @@
           fetch-depth: 0
           show-progress: false
 
-<<<<<<< HEAD
-      - name: Setup Node.js
-        uses: actions/setup-node@1d0ff469b7ec7b3cb9d8673fde0c81c44821de2a # v4.2.0
-=======
       - name: Cache dependencies
         uses: actions/cache@0c907a75c2c80ebcb7f088228285e798b750cf8f # v4.2.1
         env:
           CACHE_NAME: cargo-cache-dependencies
->>>>>>> ffd9c2e4
         with:
           path: |
             ~/.cargo
