[package]
name = "autoheal-rs"
version = "0.0.0-development"
edition = "2024"
rust-version = "1.88.0"
authors = ["Kristof Mattei"]
description = "Monitoring application for docker containers"
license = "MIT"
categories = ["command-line-utilities"]
keywords = ["docker", "health"]
repository = "https://github.com/kristof-mattei/autoheal-rs"
include = ["src/**", "/LICENSE", "/LICENSE-*"]

[dependencies]
color-eyre = "0.6.5"

[lints.clippy]
# don't stop from compiling / running
all = "warn"
cargo = "warn"
complexity = "warn"
correctness = "warn"
pedantic = "warn"
perf = "warn"
style = "warn"
suspicious = "warn"

# restriction

# Lib only
# alloc_instead_of_core = { level = "deny", priority = 127 }
# std_instead_of_alloc = { level = "deny", priority = 127 }
# std_instead_of_core = { level = "deny", priority = 127 }
# exhaustive_enums = { level = "deny", priority = 127 }
# exhaustive_structs = { level = "deny", priority = 127 }
# empty_enum_variants_with_brackets = { level = "deny", priority = 127 }
# empty_structs_with_brackets = { level = "deny", priority = 127 }
# missing_inline_in_public_items = { level = "deny", priority = 127 }

absolute_paths = { level = "deny", priority = 127 }
allow_attributes = { level = "deny", priority = 127 }
allow_attributes_without_reason = { level = "deny", priority = 127 }
# Debatable
# arithmetic_side_effects = { level = "deny", priority = 127 }
# Debatable
# as_conversions = { level = "deny", priority = 127 }
as_pointer_underscore = { level = "deny", priority = 127 }
as_underscore = { level = "deny", priority = 127 }
assertions_on_result_states = { level = "deny", priority = 127 }
big_endian_bytes = { level = "deny", priority = 127 }
cfg_not_test = { level = "deny", priority = 127 }
# ensure we do Arc::clone(&arc) instead of arc.clone()
clone_on_ref_ptr = { level = "deny", priority = 127 }
create_dir = { level = "deny", priority = 127 }
dbg_macro = { level = "deny", priority = 127 }
decimal_literal_representation = { level = "deny", priority = 127 }
# Debatable
# default_numeric_fallback = { level = "deny", priority = 127 }
default_union_representation = { level = "deny", priority = 127 }
deref_by_slicing = { level = "deny", priority = 127 }
doc_include_without_cfg = { level = "deny", priority = 127 }
else_if_without_else = { level = "deny", priority = 127 }
empty_drop = { level = "deny", priority = 127 }
error_impl_error = { level = "deny", priority = 127 }
exit = { level = "deny", priority = 127 }
field_scoped_visibility_modifiers = { level = "deny", priority = 127 }
filetype_is_file = { level = "deny", priority = 127 }
# Debatable
# float_arithmetic = { level = "deny", priority = 127 }
float_cmp_const = { level = "deny", priority = 127 }
fn_to_numeric_cast_any = { level = "deny", priority = 127 }
# Debatable
# get_unwrap = { level = "deny", priority = 127 }
host_endian_bytes = { level = "deny", priority = 127 }
# Debatable
# if_then_some_else_none = { level = "deny", priority = 127 }
impl_trait_in_params = { level = "deny", priority = 127 }
# Debatable
# indexing_slicing = { level = "deny", priority = 127 }
infinite_loop = { level = "deny", priority = 127 }
inline_asm_x86_att_syntax = { level = "deny", priority = 127 }
# Debatable
# integer_division = { level = "deny", priority = 127 }
# Debatable
# integer_division_remainder_used = { level = "deny", priority = 127 }
large_include_file = { level = "deny", priority = 127 }
let_underscore_must_use = { level = "deny", priority = 127 }
let_underscore_untyped = { level = "deny", priority = 127 }
little_endian_bytes = { level = "deny", priority = 127 }
lossy_float_literal = { level = "deny", priority = 127 }
# Debatable
# map_err_ignore = { level = "deny", priority = 127 }
map_with_unused_argument_over_ranges = { level = "deny", priority = 127 }
missing_assert_message = { level = "deny", priority = 127 }
mixed_read_write_in_expression = { level = "deny", priority = 127 }
mod_module_files = { level = "deny", priority = 127 }
# Debatable
# module_name_repetitions = { level = "deny", priority = 127 }
modulo_arithmetic = { level = "deny", priority = 127 }
multiple_inherent_impl = { level = "deny", priority = 127 }
multiple_unsafe_ops_per_block = { level = "deny", priority = 127 }
mutex_atomic = { level = "deny", priority = 127 }
mutex_integer = { level = "deny", priority = 127 }
needless_raw_strings = { level = "deny", priority = 127 }
non_ascii_literal = { level = "deny", priority = 127 }
non_zero_suggestions = { level = "deny", priority = 127 }
panic_in_result_fn = { level = "deny", priority = 127 }
# Debatable
# partial_pub_fields = { level = "deny", priority = 127 }
pattern_type_mismatch = { level = "deny", priority = 127 }
precedence_bits = { level = "deny", priority = 127 }
# Debatable
# print_stderr = { level = "deny", priority = 127 }
# Debatable
# print_stdout = { level = "deny", priority = 127 }
pub_without_shorthand = { level = "deny", priority = 127 }
rc_buffer = { level = "deny", priority = 127 }
rc_mutex = { level = "deny", priority = 127 }
redundant_test_prefix = { level = "deny", priority = 127 }
renamed_function_params = { level = "deny", priority = 127 }
rest_pat_in_fully_bound_structs = { level = "deny", priority = 127 }
return_and_then = { level = "deny", priority = 127 }
# Debatable, need to think about it
# same_name_method = { level = "deny", priority = 127 }
semicolon_inside_block = { level = "deny", priority = 127 }
# Debatable
# shadow_reuse = { level = "deny", priority = 127 }
# Debatable
# shadow_same = { level = "deny", priority = 127 }
# Debatable
# shadow_unrelated = { level = "deny", priority = 127 }
str_to_string = { level = "deny", priority = 127 }
string_add = { level = "deny", priority = 127 }
string_lit_chars_any = { level = "deny", priority = 127 }
# Debatable, but no
# string_slice = { level = "deny", priority = 127 }
string_to_string = { level = "deny", priority = 127 }
suspicious_xor_used_as_pow = { level = "deny", priority = 127 }
tests_outside_test_module = { level = "deny", priority = 127 }
todo = { level = "deny", priority = 127 }
try_err = { level = "deny", priority = 127 }
undocumented_unsafe_blocks = { level = "deny", priority = 127 }
unimplemented = { level = "deny", priority = 127 }
unnecessary_safety_comment = { level = "deny", priority = 127 }
unnecessary_safety_doc = { level = "deny", priority = 127 }
unnecessary_self_imports = { level = "deny", priority = 127 }
unneeded_field_pattern = { level = "deny", priority = 127 }
unseparated_literal_suffix = { level = "deny", priority = 127 }
unused_result_ok = { level = "deny", priority = 127 }
unused_trait_names = { level = "deny", priority = 127 }
verbose_file_reads = { level = "deny", priority = 127 }
wildcard_enum_match_arm = { level = "deny", priority = 127 }

# end restriction

# this has 0 performance implications, the binding is compiled away, and it could cause issues
# when done blindly, plus it makes it harder to debug as you cannot put breakpoints on return
# values of functions (yet)
let_and_return = { level = "allow", priority = 127 }

# nothing we can do about multiple crate versions, so this lint just creates noise
multiple_crate_versions = { level = "allow", priority = 127 }

# this one is debatable. continue is used in places to be explicit, and to guard against
# issues when refactoring
needless_continue = { level = "allow", priority = 127 }

# fights with `pattern_type_mismatch`
needless_borrowed_reference = { level = "allow", priority = 127 }

# Conflicts with `else_if_without_else`
redundant_else = { level = "allow", priority = 127 }

# this one causes confusion when combining variables (`foo`) and
# dereferenced variables (`foo.bar`). The latter cannot be inlined
# so we don't inline anything
uninlined-format-args = { level = "allow", priority = 127 }

[lints.rust]
let_underscore_drop = { level = "deny", priority = 127 }
<<<<<<< HEAD
non_ascii_idents = { level = "deny", priority = 127 }

[dependencies]
color-eyre = "0.6.5"
console-subscriber = "0.4.1"
hashbrown = { version = "0.15.4", default-features = false, features = [
    "default-hasher",
    "inline-more",
    "equivalent",
] }
hex = "0.4.3"
http = "1.3.1"
http-body-util = "0.1.3"
hyper = { version = "1.6.0", default-features = false }
hyper-tls = { version = "0.6.0", default-features = false, features = [
    "vendored",
] }
hyper-unix-socket = "0.3.0"
hyper-util = { version = "0.1.15", default-features = false, features = [
    "client-legacy",
    "http1",
    "tokio",
] }
libc = "0.2.174"
percent-encoding = "2.3.1"
serde = { version = "1.0.219", features = ["derive", "rc"] }
serde_json = "1.0.141"
tokio = { version = "1.46.1", features = [
    "rt-multi-thread",
    "macros",
    "time",
    "signal",
    "net",
] }
tracing = "0.1.41"
tracing-error = "0.2.1"
tracing-subscriber = { version = "0.3.19", features = ["env-filter"] }
url = { version = "2.5.4", features = ["expose_internals"] }

# OpenSSL for musl
[target.'cfg(all(any(target_arch="x86_64", target_arch="aarch64"), target_os="linux", target_env="musl"))'.dependencies]
openssl = { version = "0.10.73", features = ["vendored"] }
=======
non_ascii_idents = { level = "deny", priority = 127 }
>>>>>>> 28aa56c4
<|MERGE_RESOLUTION|>--- conflicted
+++ resolved
@@ -13,6 +13,38 @@
 
 [dependencies]
 color-eyre = "0.6.5"
+console-subscriber = "0.4.1"
+hashbrown = { version = "0.15.4", default-features = false, features = [
+    "default-hasher",
+    "inline-more",
+    "equivalent",
+] }
+hex = "0.4.3"
+http = "1.3.1"
+http-body-util = "0.1.3"
+hyper = { version = "1.6.0", default-features = false }
+hyper-rustls = "0.27.7"
+hyper-unix-socket = "0.3.0"
+hyper-util = { version = "0.1.15", default-features = false, features = [
+    "client-legacy",
+    "http1",
+    "tokio",
+] }
+libc = "0.2.174"
+percent-encoding = "2.3.1"
+serde = { version = "1.0.219", features = ["derive", "rc"] }
+serde_json = "1.0.141"
+tokio = { version = "1.46.1", features = [
+    "rt-multi-thread",
+    "macros",
+    "time",
+    "signal",
+    "net",
+] }
+tracing = "0.1.41"
+tracing-error = "0.2.1"
+tracing-subscriber = { version = "0.3.19", features = ["env-filter"] }
+url = { version = "2.5.4", features = ["expose_internals"] }
 
 [lints.clippy]
 # don't stop from compiling / running
@@ -178,49 +210,4 @@
 
 [lints.rust]
 let_underscore_drop = { level = "deny", priority = 127 }
-<<<<<<< HEAD
-non_ascii_idents = { level = "deny", priority = 127 }
-
-[dependencies]
-color-eyre = "0.6.5"
-console-subscriber = "0.4.1"
-hashbrown = { version = "0.15.4", default-features = false, features = [
-    "default-hasher",
-    "inline-more",
-    "equivalent",
-] }
-hex = "0.4.3"
-http = "1.3.1"
-http-body-util = "0.1.3"
-hyper = { version = "1.6.0", default-features = false }
-hyper-tls = { version = "0.6.0", default-features = false, features = [
-    "vendored",
-] }
-hyper-unix-socket = "0.3.0"
-hyper-util = { version = "0.1.15", default-features = false, features = [
-    "client-legacy",
-    "http1",
-    "tokio",
-] }
-libc = "0.2.174"
-percent-encoding = "2.3.1"
-serde = { version = "1.0.219", features = ["derive", "rc"] }
-serde_json = "1.0.141"
-tokio = { version = "1.46.1", features = [
-    "rt-multi-thread",
-    "macros",
-    "time",
-    "signal",
-    "net",
-] }
-tracing = "0.1.41"
-tracing-error = "0.2.1"
-tracing-subscriber = { version = "0.3.19", features = ["env-filter"] }
-url = { version = "2.5.4", features = ["expose_internals"] }
-
-# OpenSSL for musl
-[target.'cfg(all(any(target_arch="x86_64", target_arch="aarch64"), target_os="linux", target_env="musl"))'.dependencies]
-openssl = { version = "0.10.73", features = ["vendored"] }
-=======
-non_ascii_idents = { level = "deny", priority = 127 }
->>>>>>> 28aa56c4
+non_ascii_idents = { level = "deny", priority = 127 }