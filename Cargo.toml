--- conflicted
+++ resolved
@@ -52,15 +52,9 @@
 ] }
 libc = "0.2.154"
 percent-encoding = "2.3.1"
-<<<<<<< HEAD
-serde = { version = "1.0.204", features = ["derive", "rc"] }
-serde_json = "1.0.120"
-tokio = { version = "1.38.1", features = [
-=======
-serde = { version = "1.0.207", features = ["derive"] }
+serde = { version = "1.0.207", features = ["derive", "rc"] }
 serde_json = "1.0.124"
 tokio = { version = "1.39.2", features = [
->>>>>>> 1880615e
     "rt-multi-thread",
     "macros",
     "time",
