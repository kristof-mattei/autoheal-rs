--- conflicted
+++ resolved
@@ -2,13 +2,8 @@
 name = "autoheal-rs"
 # don't change this, it's updated before an actual build by update-version.sh
 version = "0.0.0-development"
-<<<<<<< HEAD
-edition = "2021"
-rust-version = "1.84.1"
-=======
 edition = "2024"
 rust-version = "1.85.0"
->>>>>>> 1f77f15a
 authors = ["Kristof Mattei"]
 description = "Monitoring application for docker containers"
 license-file = "LICENSE"
@@ -37,15 +32,8 @@
 let_underscore_drop = { level = "deny", priority = 127 }
 non_ascii_idents = { level = "deny", priority = 127 }
 
-[features]
-coverage = []
-
 [dependencies]
-<<<<<<< HEAD
-backtrace = "0.3.74"
-color-eyre = { git = "https://github.com/eyre-rs/eyre", rev = "2dc0688d33a487009e8bc3222cbab135261383b0", features = [
-    "track-caller",
-] }
+color-eyre = { git = "https://github.com/eyre-rs/eyre", rev = "c4ee249f7c51dc6452e8704ae8d117d90d6eeebc" }
 hashbrown = "0.15.2"
 hex = "0.4.3"
 http = "1.2.0"
@@ -73,11 +61,4 @@
 ] }
 tracing = "0.1.41"
 tracing-subscriber = { version = "0.3.19", features = ["env-filter"] }
-url = { version = "2.5.3", features = ["expose_internals"] }
-=======
-color-eyre = { git = "https://github.com/eyre-rs/eyre", rev = "c4ee249f7c51dc6452e8704ae8d117d90d6eeebc" }
-
-# OpenSSL for musl
-# [target.'cfg(all(any(target_arch="x86_64", target_arch="aarch64"), target_os="linux", target_env="musl"))'.dependencies]
-# openssl = { version = "0.10.36", features = ["vendored"] }
->>>>>>> 1f77f15a
+url = { version = "2.5.3", features = ["expose_internals"] }