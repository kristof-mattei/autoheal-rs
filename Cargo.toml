--- conflicted
+++ resolved
@@ -17,8 +17,6 @@
 coverage = []
 
 [dependencies]
-<<<<<<< HEAD
-anyhow = { version = "1.0.71", features = ["backtrace"] }
 hex = "0.4.3"
 tracing = "0.1.37"
 tracing-subscriber = { version = "0.3.17", features = [
@@ -43,18 +41,7 @@
 hyper-util = { version = "0.0.0", default_features = false }
 pin-project-lite = "0.2.10"
 futures-util = "0.3.28"
-=======
 color-eyre = "0.6.2"
-# reqwest = { version = "0.11.5", features = ["json"] }
-# serde_json = "1.0.68"
-# serde = { version = "1.0.130", features = ["derive"] }
-# futures = "0.3.17"
-# tokio = { version = "1.12.0", features = ["full"] }
-# log = "0.4.14"
-# env_logger = "0.9.0"
-# serde_yaml = "0.8.21"
-# clap = { version = "3.0.14", features = ["derive"] }
->>>>>>> 37568e78
 
 # We compile the Docker container with musl to get a static library. Smaller, faster.
 # BUT that means that we need to include openssl
