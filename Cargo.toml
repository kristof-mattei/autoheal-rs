[package]
name = "autoheal-rs"
version = "0.0.0-development"
edition = "2024"
rust-version = "1.88.0"
authors = ["Kristof Mattei"]
<<<<<<< HEAD
description = "Monitoring application for docker containers"
license-file = "LICENSE"
categories = ["command-line-utilities"]
keywords = ["docker", "health"]
repository = "https://github.com/kristof-mattei/autoheal-rs"
include = [".cargo/**", ".config/**", "src/**", "tests/**"]
=======
description = "Rust seed application"
license = "MIT"
categories = ["starter", "seed"]
keywords = ["integrity", "seed", "starter", "docker", "release"]
repository = "https://github.com/kristof-mattei/rust-seed"
include = ["src/**", "/LICENSE", "/LICENSE-*"]
>>>>>>> d0080cde

[lints.clippy]
# don't stop from compiling / running
all = "warn"
cargo = "warn"
complexity = "warn"
correctness = "warn"
pedantic = "warn"
perf = "warn"
# restriction = "warn"
style = "warn"
suspicious = "warn"

# ensure we do Arc::clone(&arc) instead of arc.clone()
clone_on_ref_ptr = { level = "deny", priority = 127 }

# this has 0 performance implications, the binding is compiled away, and it could cause issues
# when done blindly, plus it makes it harder to debug as you cannot put breakpoints on return
# values of functions (yet)
let_and_return = { level = "allow", priority = 127 }

# nothing we can do about multiple crate versions, so this lint just creates noise
multiple_crate_versions = { level = "allow", priority = 127 }

# this one is debatable. continue is used in places to be explicit, and to guard against
# issues when refactoring
needless_continue = { level = "allow", priority = 127 }

# this one causes confusion when combining variables (`foo`) and
# dereferenced variables (`foo.bar`). The latter cannot be inlined
# so we don't inline anything
uninlined-format-args = { level = "allow", priority = 127 }

[lints.rust]
let_underscore_drop = { level = "deny", priority = 127 }
non_ascii_idents = { level = "deny", priority = 127 }

[dependencies]
color-eyre = "0.6.5"
console-subscriber = "0.4.1"
hashbrown = { version = "0.15.4", default-features = false, features = [
    "default-hasher",
    "inline-more",
    "equivalent",
] }
hex = "0.4.3"
http = "1.3.1"
http-body-util = "0.1.3"
hyper = { version = "1.6.0", default-features = false }
hyper-tls = { version = "0.6.0", default-features = false, features = [
    "vendored",
] }
hyper-unix-socket = "0.3.0"
hyper-util = { version = "0.1.15", default-features = false, features = [
    "client-legacy",
    "http1",
    "tokio",
] }
libc = "0.2.174"
percent-encoding = "2.3.1"
serde = { version = "1.0.219", features = ["derive", "rc"] }
serde_json = "1.0.140"
tokio = { version = "1.46.1", features = [
    "rt-multi-thread",
    "macros",
    "time",
    "signal",
    "net",
] }
tracing = "0.1.41"
tracing-error = "0.2.1"
tracing-subscriber = { version = "0.3.19", features = ["env-filter"] }
url = { version = "2.5.4", features = ["expose_internals"] }

# OpenSSL for musl
[target.'cfg(all(any(target_arch="x86_64", target_arch="aarch64"), target_os="linux", target_env="musl"))'.dependencies]
openssl = { version = "0.10.73", features = ["vendored"] }<|MERGE_RESOLUTION|>--- conflicted
+++ resolved
@@ -4,21 +4,12 @@
 edition = "2024"
 rust-version = "1.88.0"
 authors = ["Kristof Mattei"]
-<<<<<<< HEAD
 description = "Monitoring application for docker containers"
-license-file = "LICENSE"
+license = "MIT"
 categories = ["command-line-utilities"]
 keywords = ["docker", "health"]
 repository = "https://github.com/kristof-mattei/autoheal-rs"
-include = [".cargo/**", ".config/**", "src/**", "tests/**"]
-=======
-description = "Rust seed application"
-license = "MIT"
-categories = ["starter", "seed"]
-keywords = ["integrity", "seed", "starter", "docker", "release"]
-repository = "https://github.com/kristof-mattei/rust-seed"
 include = ["src/**", "/LICENSE", "/LICENSE-*"]
->>>>>>> d0080cde
 
 [lints.clippy]
 # don't stop from compiling / running
