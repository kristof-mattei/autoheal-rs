[package]
name = "autoheal-rs"
# don't change this, it's updated before an actual build by update-version.sh
version = "0.0.0-development"
edition = "2024"
rust-version = "1.86.0"
authors = ["Kristof Mattei"]
description = "Monitoring application for docker containers"
license-file = "LICENSE"
categories = ["command-line-utilities"]
keywords = ["docker", "health"]
repository = "https://github.com/kristof-mattei/autoheal-rs"

[lints.clippy]
# don't stop from compiling / running
all = "warn"
cargo = "warn"
complexity = "warn"
correctness = "warn"
pedantic = "warn"
perf = "warn"
# restriction = "warn"
style = "warn"
suspicious = "warn"

# this one is debatable. continue is used in places to be explicit, and to guard against
# issues when refactoring
needless_continue = { level = "allow", priority = 127 }
# this one causes confusion when combining variables (`foo`) and
# dereferenced variables (`foo.bar`). The latter cannot be inlined
# so we don't inline anything
uninlined-format-args = { level = "allow", priority = 127 }

[lints.rust]
let_underscore_drop = { level = "deny", priority = 127 }
non_ascii_idents = { level = "deny", priority = 127 }

[dependencies]
<<<<<<< HEAD
color-eyre = { git = "https://github.com/eyre-rs/eyre", rev = "c4ee249f7c51dc6452e8704ae8d117d90d6eeebc" }
console-subscriber = "0.4.1"
hashbrown = "0.15.3"
hex = "0.4.3"
http = "1.3.1"
http-body-util = "0.1.3"
hyper = { version = "1.6.0", default-features = false }
hyper-tls = { version = "0.6.0", default-features = false, features = [
    "vendored",
] }
hyper-unix-socket = "0.3.0"
hyper-util = { version = "0.1.11", default-features = false, features = [
    "client-legacy",
    "http1",
    "tokio",
] }
libc = "0.2.172"
percent-encoding = "2.3.1"
serde = { version = "1.0.219", features = ["derive", "rc"] }
serde_json = "1.0.140"
tokio = { version = "1.44.2", features = [
    "rt-multi-thread",
    "macros",
    "time",
    "signal",
    "net",
] }
tracing = "0.1.41"
tracing-error = "0.2.1"
tracing-subscriber = { version = "0.3.19", features = ["env-filter"] }
url = { version = "2.5.3", features = ["expose_internals"] }
=======
color-eyre = "0.6.4"

# OpenSSL for musl
# [target.'cfg(all(any(target_arch="x86_64", target_arch="aarch64"), target_os="linux", target_env="musl"))'.dependencies]
# openssl = { version = "0.10.36", features = ["vendored"] }
>>>>>>> 982f780c
<|MERGE_RESOLUTION|>--- conflicted
+++ resolved
@@ -36,8 +36,7 @@
 non_ascii_idents = { level = "deny", priority = 127 }
 
 [dependencies]
-<<<<<<< HEAD
-color-eyre = { git = "https://github.com/eyre-rs/eyre", rev = "c4ee249f7c51dc6452e8704ae8d117d90d6eeebc" }
+color-eyre = "0.6.4"
 console-subscriber = "0.4.1"
 hashbrown = "0.15.3"
 hex = "0.4.3"
@@ -68,10 +67,7 @@
 tracing-error = "0.2.1"
 tracing-subscriber = { version = "0.3.19", features = ["env-filter"] }
 url = { version = "2.5.3", features = ["expose_internals"] }
-=======
-color-eyre = "0.6.4"
 
 # OpenSSL for musl
 # [target.'cfg(all(any(target_arch="x86_64", target_arch="aarch64"), target_os="linux", target_env="musl"))'.dependencies]
-# openssl = { version = "0.10.36", features = ["vendored"] }
->>>>>>> 982f780c
+# openssl = { version = "0.10.36", features = ["vendored"] }